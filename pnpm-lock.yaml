--- conflicted
+++ resolved
@@ -736,13 +736,6 @@
     resolution: {integrity: sha512-gtF186CXhIl1p4pJNGZw8Yc6RlshoePRvE0X91oPGb3vZ8pM3qOS9W9NGPat9LziaBV7XrJWGylNQXkGcnM3IQ==}
     engines: {node: ^18.18.0 || ^20.9.0 || >=21.1.0}
 
-<<<<<<< HEAD
-  '@eslint/js@8.57.1':
-    resolution: {integrity: sha512-d9zaMRSTIKDLhctzH12MtXvJKSSUhaHcjV+2Z+GK+EEY7XKpP5yR4x+N3TAcHTcu963nIr+TMcCb4DBCYX1z6Q==}
-    engines: {node: ^12.22.0 || ^14.17.0 || >=16.0.0}
-
-=======
->>>>>>> f202f587
   '@eslint/js@9.32.0':
     resolution: {integrity: sha512-BBpRFZK3eX6uMLKz8WxFOBIFFcGFJ/g8XuwjTHCqHROSIsopI+ddn/d5Cfh36+7+e5edVS8dbSHnBNhrLEX0zg==}
     engines: {node: ^18.18.0 || ^20.9.0 || >=21.1.0}
@@ -2896,15 +2889,6 @@
     resolution: {integrity: sha512-Uhdk5sfqcee/9H/rCOJikYz67o0a2Tw2hGRPOG2Y1R2dg7brRe1uG0yaNQDHu+TO/uQPF/5eCapvYSmHUjt7JQ==}
     engines: {node: ^18.18.0 || ^20.9.0 || >=21.1.0}
 
-<<<<<<< HEAD
-  eslint@8.57.1:
-    resolution: {integrity: sha512-ypowyDxpVSYpkXr9WPv2PAZCtNip1Mv5KTW0SCurXv/9iOpcrH9PaqUElksqEB6pChqHGDRCFTyrZlGhnLNGiA==}
-    engines: {node: ^12.22.0 || ^14.17.0 || >=16.0.0}
-    deprecated: This version is no longer supported. Please see https://eslint.org/version-support for other options.
-    hasBin: true
-
-=======
->>>>>>> f202f587
   eslint@9.32.0:
     resolution: {integrity: sha512-LSehfdpgMeWcTZkWZVIJl+tkZ2nuSkyyB9C27MZqFWXuph7DvaowgcTvKqxvpLW1JZIk8PN7hFY3Rj9LQ7m7lg==}
     engines: {node: ^18.18.0 || ^20.9.0 || >=21.1.0}
@@ -6275,14 +6259,6 @@
   '@esbuild/win32-x64@0.25.8':
     optional: true
 
-<<<<<<< HEAD
-  '@eslint-community/eslint-utils@4.7.0(eslint@8.57.1)':
-    dependencies:
-      eslint: 8.57.1
-      eslint-visitor-keys: 3.4.3
-
-=======
->>>>>>> f202f587
   '@eslint-community/eslint-utils@4.7.0(eslint@9.32.0)':
     dependencies:
       eslint: 9.32.0
@@ -6322,11 +6298,6 @@
     transitivePeerDependencies:
       - supports-color
 
-<<<<<<< HEAD
-  '@eslint/js@8.57.1': {}
-
-=======
->>>>>>> f202f587
   '@eslint/js@9.32.0': {}
 
   '@eslint/object-schema@2.1.6': {}
@@ -7814,7 +7785,7 @@
   camel-case@4.1.2:
     dependencies:
       pascal-case: 3.1.2
-      tslib: 2.6.3
+      tslib: 2.8.1
 
   camelcase@5.3.1: {}
 
@@ -7835,7 +7806,7 @@
   capital-case@1.0.4:
     dependencies:
       no-case: 3.0.4
-      tslib: 2.6.3
+      tslib: 2.8.1
       upper-case-first: 2.0.2
 
   chai@5.2.1:
@@ -7872,7 +7843,7 @@
       path-case: 3.0.4
       sentence-case: 3.0.4
       snake-case: 3.0.4
-      tslib: 2.6.3
+      tslib: 2.8.1
 
   char-regex@1.0.2: {}
 
@@ -8009,7 +7980,7 @@
   constant-case@3.0.4:
     dependencies:
       no-case: 3.0.4
-      tslib: 2.6.3
+      tslib: 2.8.1
       upper-case: 2.0.2
 
   convert-source-map@2.0.0: {}
@@ -8349,7 +8320,7 @@
   dot-case@3.0.4:
     dependencies:
       no-case: 3.0.4
-      tslib: 2.6.3
+      tslib: 2.8.1
 
   draw-svg-path@1.0.0:
     dependencies:
@@ -8739,11 +8710,7 @@
       ast-metadata-inferer: 0.8.1
       browserslist: 4.25.1
       caniuse-lite: 1.0.30001731
-<<<<<<< HEAD
-      eslint: 8.57.1
-=======
       eslint: 9.32.0
->>>>>>> f202f587
       find-up: 5.0.0
       lodash.memoize: 4.1.2
       semver: 7.7.2
@@ -8754,11 +8721,7 @@
       ast-metadata-inferer: 0.8.1
       browserslist: 4.25.1
       caniuse-lite: 1.0.30001731
-<<<<<<< HEAD
-      eslint: 8.57.1
-=======
       eslint: 9.32.0
->>>>>>> f202f587
       find-up: 5.0.0
       globals: 15.15.0
       lodash.memoize: 4.1.2
@@ -8955,52 +8918,6 @@
 
   eslint-visitor-keys@4.2.1: {}
 
-<<<<<<< HEAD
-  eslint@8.57.1:
-    dependencies:
-      '@eslint-community/eslint-utils': 4.7.0(eslint@8.57.1)
-      '@eslint-community/regexpp': 4.12.1
-      '@eslint/eslintrc': 2.1.4
-      '@eslint/js': 8.57.1
-      '@humanwhocodes/config-array': 0.13.0
-      '@humanwhocodes/module-importer': 1.0.1
-      '@nodelib/fs.walk': 1.2.8
-      '@ungap/structured-clone': 1.3.0
-      ajv: 6.12.6
-      chalk: 4.1.2
-      cross-spawn: 7.0.6
-      debug: 4.4.1
-      doctrine: 3.0.0
-      escape-string-regexp: 4.0.0
-      eslint-scope: 7.2.2
-      eslint-visitor-keys: 3.4.3
-      espree: 9.6.1
-      esquery: 1.6.0
-      esutils: 2.0.3
-      fast-deep-equal: 3.1.3
-      file-entry-cache: 6.0.1
-      find-up: 5.0.0
-      glob-parent: 6.0.2
-      globals: 13.24.0
-      graphemer: 1.4.0
-      ignore: 5.3.2
-      imurmurhash: 0.1.4
-      is-glob: 4.0.3
-      is-path-inside: 3.0.3
-      js-yaml: 4.1.0
-      json-stable-stringify-without-jsonify: 1.0.1
-      levn: 0.4.1
-      lodash.merge: 4.6.2
-      minimatch: 3.1.2
-      natural-compare: 1.4.0
-      optionator: 0.9.4
-      strip-ansi: 6.0.1
-      text-table: 0.2.0
-    transitivePeerDependencies:
-      - supports-color
-
-=======
->>>>>>> f202f587
   eslint@9.32.0:
     dependencies:
       '@eslint-community/eslint-utils': 4.7.0(eslint@9.32.0)
@@ -9555,7 +9472,7 @@
   header-case@2.0.4:
     dependencies:
       capital-case: 1.0.4
-      tslib: 2.6.3
+      tslib: 2.8.1
 
   highlight.js@11.11.1: {}
 
@@ -10377,7 +10294,7 @@
 
   lower-case@2.0.2:
     dependencies:
-      tslib: 2.6.3
+      tslib: 2.8.1
 
   lru-cache@10.4.3: {}
 
@@ -10593,7 +10510,7 @@
   no-case@3.0.4:
     dependencies:
       lower-case: 2.0.2
-      tslib: 2.6.3
+      tslib: 2.8.1
 
   node-abi@3.75.0:
     dependencies:
@@ -10764,7 +10681,7 @@
   param-case@3.0.4:
     dependencies:
       dot-case: 3.0.4
-      tslib: 2.6.3
+      tslib: 2.8.1
 
   parent-module@1.0.1:
     dependencies:
@@ -10795,12 +10712,12 @@
   pascal-case@3.1.2:
     dependencies:
       no-case: 3.0.4
-      tslib: 2.6.3
+      tslib: 2.8.1
 
   path-case@3.0.4:
     dependencies:
       dot-case: 3.0.4
-      tslib: 2.6.3
+      tslib: 2.8.1
 
   path-exists@4.0.0: {}
 
@@ -11435,7 +11352,7 @@
   sentence-case@3.0.4:
     dependencies:
       no-case: 3.0.4
-      tslib: 2.6.3
+      tslib: 2.8.1
       upper-case-first: 2.0.2
 
   serialize-javascript@6.0.2:
@@ -11543,7 +11460,7 @@
   snake-case@3.0.4:
     dependencies:
       dot-case: 3.0.4
-      tslib: 2.6.3
+      tslib: 2.8.1
 
   socket.io-client@4.8.1:
     dependencies:
@@ -12209,11 +12126,11 @@
 
   upper-case-first@2.0.2:
     dependencies:
-      tslib: 2.6.3
+      tslib: 2.8.1
 
   upper-case@2.0.2:
     dependencies:
-      tslib: 2.6.3
+      tslib: 2.8.1
 
   uri-js@4.4.1:
     dependencies:
