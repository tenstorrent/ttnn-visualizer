--- conflicted
+++ resolved
@@ -25,9 +25,6 @@
 
 myenv
 **.sqlite
-<<<<<<< HEAD
-**/__pycache__/
-=======
 **/__pycache__/
 
 # Docker
@@ -36,5 +33,4 @@
 *.key
 
 # Backend
-/backend/data
->>>>>>> edfc3bda
+/backend/data