--- conflicted
+++ resolved
@@ -1,9 +1,6 @@
 import json
-<<<<<<< HEAD
 import logging
 from pathlib import Path
-=======
->>>>>>> fa3228a6
 import shutil
 from http import HTTPStatus
 from pathlib import Path
