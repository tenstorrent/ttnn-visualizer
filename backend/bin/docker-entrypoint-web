#!/usr/bin/env bash

set -e

# Always keep this here as it ensures your latest built assets make their way
# into your volume persisted public directory.
cp -r /public /app/backend

<<<<<<< HEAD
MAC_SSH_AGENT="/run/host-services/ssh-auth.sock"
if test -f "${MAC_SSH_AGENT}"; then
   chmod 666 $SSH_AUTH_SOCK
fi

=======
echo "Running as user: $(whoami)"
>>>>>>> 3dd43a88
echo "Keys present in agent: $(ssh-add -L)"
echo "Current env $(env)"
exec "$@"<|MERGE_RESOLUTION|>--- conflicted
+++ resolved
@@ -6,15 +6,7 @@
 # into your volume persisted public directory.
 cp -r /public /app/backend
 
-<<<<<<< HEAD
-MAC_SSH_AGENT="/run/host-services/ssh-auth.sock"
-if test -f "${MAC_SSH_AGENT}"; then
-   chmod 666 $SSH_AUTH_SOCK
-fi
-
-=======
 echo "Running as user: $(whoami)"
->>>>>>> 3dd43a88
 echo "Keys present in agent: $(ssh-add -L)"
 echo "Current env $(env)"
 exec "$@"