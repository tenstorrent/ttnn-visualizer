--- conflicted
+++ resolved
@@ -7,18 +7,11 @@
 
 from ttnn_visualizer.decorators import remote_exception_handler
 from ttnn_visualizer.enums import ConnectionTestStates
-from ttnn_visualizer.exceptions import (
-    RemoteSqliteException,
-    SSHException,
-    AuthenticationException,
-    NoValidConnectionsError,
-)
+from ttnn_visualizer.exceptions import RemoteSqliteException, SSHException, AuthenticationException, NoValidConnectionsError
 from ttnn_visualizer.models import RemoteConnection
 
 
-def handle_ssh_subprocess_error(
-    e: subprocess.CalledProcessError, remote_connection: RemoteConnection
-):
+def handle_ssh_subprocess_error(e: subprocess.CalledProcessError, remote_connection: RemoteConnection):
     """
     Convert subprocess SSH errors to appropriate SSH exceptions.
 
@@ -29,29 +22,23 @@
     stderr = e.stderr.lower() if e.stderr else ""
 
     # Check for authentication failures
-    if any(
-        auth_err in stderr
-        for auth_err in [
-            "permission denied",
-            "authentication failed",
-            "publickey",
-            "password",
-            "host key verification failed",
-        ]
-    ):
+    if any(auth_err in stderr for auth_err in [
+        "permission denied",
+        "authentication failed",
+        "publickey",
+        "password",
+        "host key verification failed"
+    ]):
         raise AuthenticationException(f"SSH authentication failed: {e.stderr}")
 
     # Check for connection failures
-    elif any(
-        conn_err in stderr
-        for conn_err in [
-            "connection refused",
-            "network is unreachable",
-            "no route to host",
-            "name or service not known",
-            "connection timed out",
-        ]
-    ):
+    elif any(conn_err in stderr for conn_err in [
+        "connection refused",
+        "network is unreachable",
+        "no route to host",
+        "name or service not known",
+        "connection timed out"
+    ]):
         raise NoValidConnectionsError(f"SSH connection failed: {e.stderr}")
 
     # Check for general SSH protocol errors
@@ -62,28 +49,29 @@
     else:
         raise SSHException(f"SSH command failed: {e.stderr}")
 
-
 MINIMUM_SQLITE_VERSION = "3.38.0"
 
 
 def _execute_ssh_command(remote_connection: RemoteConnection, command: str) -> str:
     """Execute an SSH command and return the output."""
-<<<<<<< HEAD
-    ssh_cmd = ["ssh"]
-
-=======
     ssh_cmd = ["ssh", "-o", "PasswordAuthentication=no"]
     
->>>>>>> e519dc6f
     # Handle non-standard SSH port
     if remote_connection.port != 22:
         ssh_cmd.extend(["-p", str(remote_connection.port)])
-
-    ssh_cmd.extend([f"{remote_connection.username}@{remote_connection.host}", command])
-
+    
+    ssh_cmd.extend([
+        f"{remote_connection.username}@{remote_connection.host}",
+        command
+    ])
+    
     try:
         result = subprocess.run(
-            ssh_cmd, capture_output=True, text=True, check=True, timeout=30
+            ssh_cmd,
+            capture_output=True,
+            text=True,
+            check=True,
+            timeout=30
         )
         return result.stdout
     except subprocess.CalledProcessError as e:
@@ -130,7 +118,7 @@
     try:
         output = _execute_ssh_command(remote_connection, f"{binary_path} --version")
         version_output = output.strip()
-
+        
         version = get_sqlite_version(version_output)
         if not is_version_at_least(version, MINIMUM_SQLITE_VERSION):
             raise Exception(
