--- conflicted
+++ resolved
@@ -1,14 +1,10 @@
 import dataclasses
 from collections import defaultdict
-<<<<<<< HEAD
 from typing import List
-=======
-from typing import List, Optional
 # SPDX-License-Identifier: Apache-2.0
 #
 # SPDX-FileCopyrightText: © 2024 Tenstorrent AI ULC
 
->>>>>>> bf78e581
 
 from ttnn_visualizer.models import BufferType, Operation, TensorComparisonRecord
 
