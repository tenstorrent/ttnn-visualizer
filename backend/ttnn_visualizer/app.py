import logging
from os import environ
from pathlib import Path

import flask
from dotenv import load_dotenv
from flask import Flask
from flask_cors import CORS
from werkzeug.debug import DebuggedApplication
from werkzeug.middleware.proxy_fix import ProxyFix

from ttnn_visualizer import settings
<<<<<<< HEAD
from dotenv import load_dotenv
=======
from ttnn_visualizer.sessions import init_sessions, CustomRequest, init_session_db
>>>>>>> 5665aeef


def create_app(settings_override=None):
    from ttnn_visualizer.views import api

    """
    Create a Flask application using the app factory pattern.

    :param settings_override: Override settings
    :return: Flask app
    """

    dotenv_path = Path(__file__).parent.parent.joinpath(".env")
    if dotenv_path.exists():
        load_dotenv(str(dotenv_path))

    static_assets_dir = environ.get("STATIC_ASSETS", "/public")
    flask_env = environ.get("FLASK_ENV", "development")

    app = Flask(__name__, static_folder=static_assets_dir, static_url_path="/")

    app.config.from_object(getattr(settings, flask_env))

    logging.basicConfig(level=app.config.get("LOG_LEVEL", "INFO"))

    app.logger.info(f"Starting TTNN visualizer in {flask_env} mode")

    if settings_override:
        app.config.update(settings_override)

    middleware(app)

    app.register_blueprint(api)

    extensions(app)

    if flask_env == "production":

        @app.route("/", defaults={"path": ""})
        @app.route("/<path:path>")
        def catch_all(path):
            return app.send_static_file("index.html")

    return app


def extensions(app: flask.Flask):
    from ttnn_visualizer.extensions import flask_static_digest, db, session

    """
    Register 0 or more extensions (mutates the app passed in).

    :param app: Flask application instance
    :return: None
    """

    flask_static_digest.init_app(app)
    db.init_app(app)

    app.config["SESSION_TYPE"] = "sqlalchemy"
    app.config["SESSION_SQLALCHEMY"] = db

    session.init_app(app)

    # Create the tables within the application context
    with app.app_context():
        db.drop_all()
        db.create_all()

    # For automatically reflecting table data
    # with app.app_context():
    #    db.reflect()

    return None


def middleware(app: flask.Flask):
    """
    Register 0 or more middleware (mutates the app passed in).

    :param app: Flask application instance
    :return: None
    """
    # Enable the Flask interactive debugger in the brower for development.
    if app.debug:
        app.wsgi_app = DebuggedApplication(app.wsgi_app, evalex=True)

    # Set the real IP address into request.remote_addr when behind a proxy.
    app.wsgi_app = ProxyFix(app.wsgi_app)

    # CORS configuration
    origins = ["http://localhost:5173", "http://localhost:8000"]

    CORS(
        app,
        origins=origins,
    )

    return None<|MERGE_RESOLUTION|>--- conflicted
+++ resolved
@@ -10,11 +10,6 @@
 from werkzeug.middleware.proxy_fix import ProxyFix
 
 from ttnn_visualizer import settings
-<<<<<<< HEAD
-from dotenv import load_dotenv
-=======
-from ttnn_visualizer.sessions import init_sessions, CustomRequest, init_session_db
->>>>>>> 5665aeef
 
 
 def create_app(settings_override=None):
@@ -98,7 +93,7 @@
     :param app: Flask application instance
     :return: None
     """
-    # Enable the Flask interactive debugger in the brower for development.
+    # Enable the Flask interactive debugger in the broswer for development.
     if app.debug:
         app.wsgi_app = DebuggedApplication(app.wsgi_app, evalex=True)
 
