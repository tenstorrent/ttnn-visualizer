--- conflicted
+++ resolved
@@ -15,24 +15,12 @@
 from tt_perf_report import perf_report
 
 from ttnn_visualizer.exceptions import DataFormatError
-<<<<<<< HEAD
-from ttnn_visualizer.models import Instance, RemoteConnection
-from ttnn_visualizer.exceptions import (
-    SSHException,
-    AuthenticationException,
-    NoValidConnectionsError,
-)
-from ttnn_visualizer.models import Instance
-=======
 from ttnn_visualizer.exceptions import SSHException, AuthenticationException, NoValidConnectionsError
 from ttnn_visualizer.models import Instance, RemoteConnection
->>>>>>> e519dc6f
 from ttnn_visualizer.sftp_operations import read_remote_file
 
 
-def handle_ssh_subprocess_error(
-    e: subprocess.CalledProcessError, remote_connection: RemoteConnection
-):
+def handle_ssh_subprocess_error(e: subprocess.CalledProcessError, remote_connection: RemoteConnection):
     """
     Convert subprocess SSH errors to appropriate SSH exceptions.
 
@@ -43,29 +31,23 @@
     stderr = e.stderr.lower() if e.stderr else ""
 
     # Check for authentication failures
-    if any(
-        auth_err in stderr
-        for auth_err in [
-            "permission denied",
-            "authentication failed",
-            "publickey",
-            "password",
-            "host key verification failed",
-        ]
-    ):
+    if any(auth_err in stderr for auth_err in [
+        "permission denied",
+        "authentication failed",
+        "publickey",
+        "password",
+        "host key verification failed"
+    ]):
         raise AuthenticationException(f"SSH authentication failed: {e.stderr}")
 
     # Check for connection failures
-    elif any(
-        conn_err in stderr
-        for conn_err in [
-            "connection refused",
-            "network is unreachable",
-            "no route to host",
-            "name or service not known",
-            "connection timed out",
-        ]
-    ):
+    elif any(conn_err in stderr for conn_err in [
+        "connection refused",
+        "network is unreachable",
+        "no route to host",
+        "name or service not known",
+        "connection timed out"
+    ]):
         raise NoValidConnectionsError(f"SSH connection failed: {e.stderr}")
 
     # Check for general SSH protocol errors
@@ -173,33 +155,24 @@
 
     def _execute_ssh_command(self, command: str) -> str:
         """Execute an SSH command and return the output."""
-<<<<<<< HEAD
-        ssh_cmd = ["ssh"]
-=======
         ssh_cmd = ["ssh", "-o", "PasswordAuthentication=no"]
->>>>>>> e519dc6f
 
         # Handle non-standard SSH port
         if self.remote_connection.port != 22:
             ssh_cmd.extend(["-p", str(self.remote_connection.port)])
 
-<<<<<<< HEAD
-        ssh_cmd.extend(
-            [
-                f"{self.remote_connection.username}@{self.remote_connection.host}",
-                command,
-            ]
-        )
-=======
         ssh_cmd.extend([
             f"{self.remote_connection.username}@{self.remote_connection.host}",
             command
         ])
->>>>>>> e519dc6f
 
         try:
             result = subprocess.run(
-                ssh_cmd, capture_output=True, text=True, check=True, timeout=30
+                ssh_cmd,
+                capture_output=True,
+                text=True,
+                check=True,
+                timeout=30
             )
             return result.stdout
         except subprocess.CalledProcessError as e:
@@ -297,7 +270,7 @@
         )
         output = self._execute_ssh_command(cmd).strip()
 
-        return output.splitlines()[self.offset :]
+        return output.splitlines()[self.offset:]
 
     def get_csv_header(self) -> Dict[str, int]:
         """
@@ -352,9 +325,7 @@
             and not instance.remote_connection.useRemoteQuerying
         ):
             file_path = Path(
-                instance.performance_path,
-                NPEQueries.NPE_FOLDER,
-                NPEQueries.MANIFEST_FILE,
+                instance.performance_path, NPEQueries.NPE_FOLDER, NPEQueries.MANIFEST_FILE
             )
             with open(file_path, "r") as f:
                 return json.load(f)
@@ -368,9 +339,7 @@
     @staticmethod
     def get_npe_timeline(instance: Instance, filename: str):
         if not filename:
-            raise ValueError(
-                "filename parameter is required and cannot be None or empty"
-            )
+            raise ValueError("filename parameter is required and cannot be None or empty")
 
         if (
             not instance.remote_connection
@@ -379,11 +348,6 @@
             if not instance.performance_path:
                 raise ValueError("instance.performance_path is None")
 
-<<<<<<< HEAD
-            file_path = Path(instance.performance_path, NPEQueries.NPE_FOLDER, filename)
-            with open(file_path, "r") as f:
-                return json.load(f)
-=======
             file_path = Path(
                 instance.performance_path, NPEQueries.NPE_FOLDER, filename
             )
@@ -397,7 +361,6 @@
                 with open(file_path, "r") as f:
                     return json.load(f)
 
->>>>>>> e519dc6f
         else:
             profiler_folder = instance.remote_profile_folder
             remote_path = f"{profiler_folder.remotePath}/{NPEQueries.NPE_FOLDER}/{filename}"
@@ -415,6 +378,7 @@
                 if isinstance(remote_data, bytes):
                     remote_data = remote_data.decode("utf-8")
                 return json.loads(remote_data)
+
 
 class DeviceLogProfilerQueries:
     DEVICE_LOG_FILE = "profile_log_device.csv"
@@ -669,9 +633,7 @@
             or instance.remote_connection
             and not instance.remote_connection.useRemoteQuerying
         ):
-            with open(
-                OpsPerformanceQueries.get_local_ops_perf_file_path(instance)
-            ) as f:
+            with open(OpsPerformanceQueries.get_local_ops_perf_file_path(instance)) as f:
                 return f.read()
         else:
             path = OpsPerformanceQueries.get_remote_ops_perf_file_path(instance)
@@ -713,7 +675,9 @@
         """
         try:
             return [
-                folder.name for folder in Path(directory).iterdir() if folder.is_dir()
+                folder.name
+                for folder in Path(directory).iterdir()
+                if folder.is_dir()
             ]
         except Exception as e:
             raise RuntimeError(f"Error accessing directory: {e}")
@@ -743,7 +707,7 @@
         "output_subblock_w",
         "global_call_count",
         "advice",
-        "raw_op_code",
+        "raw_op_code"
     ]
 
     PASSTHROUGH_COLUMNS = {
@@ -789,9 +753,7 @@
                 next(reader, None)
                 for row in reader:
                     processed_row = {
-                        column: row[index]
-                        for index, column in enumerate(cls.REPORT_COLUMNS)
-                        if index < len(row)
+                        column: row[index] for index, column in enumerate(cls.REPORT_COLUMNS) if index < len(row)
                     }
                     if "advice" in processed_row and processed_row["advice"]:
                         processed_row["advice"] = processed_row["advice"].split(" • ")
@@ -800,9 +762,7 @@
 
                     for key, value in cls.PASSTHROUGH_COLUMNS.items():
                         op_id = int(row[0])
-                        idx = (
-                            op_id - 2
-                        )  # IDs in result column one correspond to row numbers in ops perf results csv
+                        idx = op_id - 2  # IDs in result column one correspond to row numbers in ops perf results csv
                         processed_row[key] = ops_perf_results[idx][value]
 
                     report.append(processed_row)
