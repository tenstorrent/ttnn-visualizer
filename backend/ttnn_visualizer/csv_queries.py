--- conflicted
+++ resolved
@@ -155,13 +155,8 @@
 
     def _execute_ssh_command(self, command: str) -> str:
         """Execute an SSH command and return the output."""
-<<<<<<< HEAD
         ssh_cmd = ["ssh", "-o", "PasswordAuthentication=no"]
-        
-=======
-        ssh_cmd = ["ssh"]
-
->>>>>>> fd202bf3
+
         # Handle non-standard SSH port
         if self.remote_connection.port != 22:
             ssh_cmd.extend(["-p", str(self.remote_connection.port)])
