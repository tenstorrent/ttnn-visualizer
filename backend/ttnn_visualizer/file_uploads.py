--- conflicted
+++ resolved
@@ -65,11 +65,6 @@
     base_directory,
     parent_folder_name=None,
 ):
-<<<<<<< HEAD
-    for file in files:
-        current_file_name = str(file.filename)
-        logger.info(f"Processing file: {current_file_name}")
-=======
     """
     Save uploaded files to the target directory.
 
@@ -78,7 +73,7 @@
     :param folder_name: The name to use for the directory.
     """
     if current_app.config["MALWARE_SCANNER"]:
-        scanned_files = scan_uploaded_files(files, target_directory, folder_name)
+        scanned_files = scan_uploaded_files(files, base_directory, parent_folder_name)
 
         for temp_path, dest_path in scanned_files:
             if dest_path.parent.exists():
@@ -88,7 +83,7 @@
             shutil.move(temp_path, dest_path)
     else:
         for file in files:
-            dest_path = construct_dest_path(file, target_directory, folder_name)
+            dest_path = construct_dest_path(file, base_directory, parent_folder_name)
             logger.info(f"Writing file to {dest_path}")
 
             # Create directory if it doesn't exist
@@ -97,18 +92,10 @@
                     f"{dest_path.parent.name} does not exist. Creating directory"
                 )
                 dest_path.parent.mkdir(exist_ok=True, parents=True)
->>>>>>> 086d3b4a
 
             logger.info(f"Saving uploaded file: {dest_path}")
             file.save(dest_path)
 
-<<<<<<< HEAD
-        if parent_folder_name:
-            destination_file = Path(base_directory) / parent_folder_name / file_path
-        else:
-            destination_file = Path(base_directory) / file_path
-=======
->>>>>>> 086d3b4a
 
 def scan_uploaded_files(
     files,
