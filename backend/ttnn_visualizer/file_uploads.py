--- conflicted
+++ resolved
@@ -3,8 +3,8 @@
 # SPDX-FileCopyrightText: © 2024 Tenstorrent Inc.
 
 import logging
-<<<<<<< HEAD
 import os
+import re
 import shlex
 import shutil
 import subprocess
@@ -14,9 +14,6 @@
 from flask import current_app
 
 from ttnn_visualizer.exceptions import DataFormatError
-=======
-import re
->>>>>>> a27a58cf
 
 logger = logging.getLogger(__name__)
 
