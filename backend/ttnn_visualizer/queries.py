--- conflicted
+++ resolved
@@ -235,59 +235,32 @@
 
     def query_buffer_pages(
         self,
-<<<<<<< HEAD
-        operation_id: Optional[str] = None,
-        addresses: Optional[List[str]] = None,
-        buffer_type: Optional[int] = None,
-    ) -> Generator[BufferPage, None, None]:
-        cursor = self._get_cursor()
-        try:
-            # noinspection SqlConstantExpression
-            query = "SELECT * FROM buffer_pages WHERE 1=1"
-            params = []
-
-            # Add optional conditions
-            if operation_id is not None:
-                query += " AND operation_id = ?"
-                params.append(operation_id)
-
-            if addresses is not None and len(addresses) > 0:
-                placeholders = ",".join(["?"] * len(addresses))
-                query += f" AND address IN ({placeholders})"
-                params.extend(addresses)
-
-            if buffer_type is not None:
-                query += " AND buffer_type = ?"
-                params.append(buffer_type)
-
-            # Execute the query
-            cursor.execute(query, params)
-
-            for row in cursor.fetchall():
-                yield BufferPage(*row)
-
-        finally:
-            cursor.close()
-=======
         operation_id=None,
-        address=None,
+        addresses=None,
         buffer_type=None,
     ) -> Generator[BufferPage, None, None]:
+        # noinspection SqlConstantExpression
         query = "SELECT * FROM buffer_pages WHERE 1=1"
         params = []
+
+        # Add optional conditions
         if operation_id is not None:
             query += " AND operation_id = ?"
             params.append(operation_id)
-        if address is not None:
-            query += " AND address = ?"
-            params.append(address)
+
+        if addresses is not None and len(addresses) > 0:
+            placeholders = ",".join(["?"] * len(addresses))
+            query += f" AND address IN ({placeholders})"
+            params.extend(addresses)
+
         if buffer_type is not None:
             query += " AND buffer_type = ?"
             params.append(buffer_type)
+
         rows = self.execute_query(query, params)
         for row in rows:
             yield BufferPage(*row)
->>>>>>> 9d2ae23a
+
 
     def query_tensors(self) -> Generator[Tensor, None, None]:
         query = "SELECT * FROM tensors"
