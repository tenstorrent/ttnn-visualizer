# SPDX-License-Identifier: Apache-2.0
#
# SPDX-FileCopyrightText: © 2024 Tenstorrent AI ULC

import dataclasses
import json
import logging
import time
from http import HTTPStatus
from pathlib import Path
from typing import List
import shutil

import zstd
from flask import Blueprint
from flask import current_app, session, request

from ttnn_visualizer.csv_queries import DeviceLogProfilerQueries, OpsPerformanceQueries, OpsPerformanceReportQueries
from ttnn_visualizer.decorators import with_instance
from ttnn_visualizer.enums import ConnectionTestStates
from ttnn_visualizer.exceptions import DataFormatError
from ttnn_visualizer.exceptions import RemoteConnectionException
from ttnn_visualizer.file_uploads import (
    extract_profiler_name,
    extract_npe_name,
    save_uploaded_files,
    validate_files,
)
from ttnn_visualizer.models import (
    RemoteReportFolder,
    RemoteConnection,
    StatusMessage,
    Instance,
)
from ttnn_visualizer.queries import DatabaseQueries
from ttnn_visualizer.remote_sqlite_setup import get_sqlite_path, check_sqlite_path
from ttnn_visualizer.serializers import (
    serialize_operations,
    serialize_tensors,
    serialize_operation,
    serialize_buffer_pages,
    serialize_operation_buffers,
    serialize_operations_buffers,
    serialize_devices, serialize_buffer,
)
from ttnn_visualizer.instances import (
    get_instances, update_instance,
)
from ttnn_visualizer.sftp_operations import (
    sync_remote_profiler_folders,
    read_remote_file,
    check_remote_path_for_reports,
    get_remote_profiler_folders,
    check_remote_path_exists,
    get_remote_performance_folders,
    sync_remote_performance_folders,
    get_cluster_desc,
)
from ttnn_visualizer.ssh_client import get_client
from ttnn_visualizer.utils import (
    get_cluster_descriptor_path,
    read_last_synced_file,
    timer,
)

logger = logging.getLogger(__name__)

api = Blueprint("api", __name__, url_prefix="/api")


@api.route("/operations", methods=["GET"])
@with_instance
@timer
def operation_list(instance: Instance):
    with DatabaseQueries(instance) as db:
        operations = list(db.query_operations())
        operations.sort(key=lambda o: o.operation_id)
        operation_arguments = list(db.query_operation_arguments())
        device_operations = list(db.query_device_operations())
        stack_traces = list(db.query_stack_traces())
        outputs = list(db.query_output_tensors())
        tensors = list(db.query_tensors())
        inputs = list(db.query_input_tensors())
        devices = list(db.query_devices())
        producers_consumers = list(db.query_producers_consumers())

        return serialize_operations(
            inputs,
            operation_arguments,
            operations,
            outputs,
            stack_traces,
            tensors,
            devices,
            producers_consumers,
            device_operations,
        )


@api.route("/operations/<operation_id>", methods=["GET"])
@with_instance
@timer
def operation_detail(operation_id, instance: Instance):
    with DatabaseQueries(instance) as db:

        device_id = request.args.get("device_id", None)
        operations = list(db.query_operations(filters={"operation_id": operation_id}))

        if not operations:
            return Response(status=HTTPStatus.NOT_FOUND)

        operation = operations[0]

        buffers = list(
            db.query_buffers(
                filters={"operation_id": operation_id, "device_id": device_id}
            )
        )
        operation_arguments = list(
            db.query_operation_arguments(filters={"operation_id": operation_id})
        )
        stack_trace = list(
            db.query_stack_traces(filters={"operation_id": operation_id})
        )

        if stack_trace:
            stack_trace = stack_trace[0]
        else:
            stack_trace = None

        inputs = list(db.query_input_tensors(filters={"operation_id": operation_id}))
        outputs = list(db.query_output_tensors({"operation_id": operation_id}))

        input_tensor_ids = [i.tensor_id for i in inputs]
        output_tensor_ids = [o.tensor_id for o in outputs]
        tensor_ids = input_tensor_ids + output_tensor_ids
        tensors = list(db.query_tensors(filters={"tensor_id": tensor_ids}))
        local_comparisons = list(
            db.query_tensor_comparisons(filters={"tensor_id": tensor_ids})
        )
        global_comparisons = list(
            db.query_tensor_comparisons(local=False, filters={"tensor_id": tensor_ids})
        )

        device_operations = db.query_device_operations(
            filters={"operation_id": operation_id}
        )

        producers_consumers = list(
            filter(
                lambda pc: pc.tensor_id in tensor_ids, db.query_producers_consumers()
            )
        )

        devices = list(db.query_devices())

        return serialize_operation(
            buffers,
            inputs,
            operation,
            operation_arguments,
            outputs,
            stack_trace,
            tensors,
            global_comparisons,
            local_comparisons,
            devices,
            producers_consumers,
            device_operations,
        )


@api.route("operation-history", methods=["GET"])
@with_instance
@timer
def operation_history(instance: Instance):
    operation_history_filename = "operation_history.json"
    if instance.remote_connection and instance.remote_connection.useRemoteQuerying:
        if not instance.remote_folder:
            return []
        operation_history = read_remote_file(
            remote_connection=instance.remote_connection,
            remote_path=Path(
                instance.remote_folder.remotePath, operation_history_filename
            ),
        )
        if not operation_history:
            return []
        return json.loads(operation_history)
    else:
        operation_history_file = (
            Path(str(instance.profiler_path)).parent / operation_history_filename
        )
        if not operation_history_file.exists():
            return []
        with open(operation_history_file, "r") as file:
            return json.load(file)


@api.route("/config")
@with_instance
@timer
def get_config(instance: Instance):
    if instance.remote_connection and instance.remote_connection.useRemoteQuerying:
        if not instance.remote_profiler_folder:
            return {}
        config = read_remote_file(
            remote_connection=instance.remote_connection,
            remote_path=Path(instance.remote_profiler_folder.remotePath, "config.json"),
        )
        if not config:
            return {}
        return config
    else:
        config_file = Path(str(instance.profiler_path)).parent.joinpath("config.json")
        if not config_file.exists():
            return {}
        with open(config_file, "r") as file:
            return json.load(file)


@api.route("/tensors", methods=["GET"])
@with_instance
@timer
def tensors_list(instance: Instance):
    with DatabaseQueries(instance) as db:
        device_id = request.args.get("device_id", None)
        tensors = list(db.query_tensors(filters={"device_id": device_id}))
        local_comparisons = list(db.query_tensor_comparisons())
        global_comparisons = list(db.query_tensor_comparisons(local=False))
        producers_consumers = list(db.query_producers_consumers())
        return serialize_tensors(
            tensors, producers_consumers, local_comparisons, global_comparisons
        )


@api.route("/buffer", methods=["GET"])
@with_instance
@timer
def buffer_detail(instance: Instance):
    address = request.args.get("address")
    operation_id = request.args.get("operation_id")

    if not address or not operation_id:
        return Response(status=HTTPStatus.BAD_REQUEST)

    if operation_id and str.isdigit(operation_id):
        operation_id = int(operation_id)
    else:
        return Response(status=HTTPStatus.BAD_REQUEST)

    with DatabaseQueries(instance) as db:
        buffer = db.query_next_buffer(operation_id, address)
        if not buffer:
            return Response(status=HTTPStatus.NOT_FOUND)
        return dataclasses.asdict(buffer)


@api.route("/buffer-pages", methods=["GET"])
@with_instance
@timer
def buffer_pages(instance: Instance):
    address = request.args.get("address")
    operation_id = request.args.get("operation_id")
    buffer_type = request.args.get("buffer_type", "")
    device_id = request.args.get("device_id", None)

    if address:
        addresses = [addr.strip() for addr in address.split(",")]
    else:
        addresses = None

    if buffer_type and str.isdigit(buffer_type):
        buffer_type = int(buffer_type)
    else:
        buffer_type = None

    with DatabaseQueries(instance) as db:
        buffers = list(
            list(
                db.query_buffer_pages(
                    filters={
                        "operation_id": operation_id,
                        "device_id": device_id,
                        "address": addresses,
                        "buffer_type": buffer_type,
                    }
                )
            )
        )
        return serialize_buffer_pages(buffers)


@api.route("/tensors/<tensor_id>", methods=["GET"])
@with_instance
@timer
def tensor_detail(tensor_id, instance: Instance):
    with DatabaseQueries(instance) as db:
        tensors = list(db.query_tensors(filters={"tensor_id": tensor_id}))
        if not tensors:
            return Response(status=HTTPStatus.NOT_FOUND)

        return dataclasses.asdict(tensors[0])


@api.route("/buffers", methods=["GET"])
@with_instance
def get_all_buffers(instance: Instance):
    buffer_type = request.args.get("buffer_type", "")
    device_id = request.args.get("device_id", None)
    if buffer_type and str.isdigit(buffer_type):
        buffer_type = int(buffer_type)
    else:
        buffer_type = None

    with DatabaseQueries(instance) as db:
        buffers = list(
            db.query_buffers(
                filters={"buffer_type": buffer_type, "device_id": device_id}
            )
        )
        serialized = [serialize_buffer(b) for b in buffers]
        return jsonify(serialized)


@api.route("/operation-buffers", methods=["GET"])
@with_instance
def get_operations_buffers(instance: Instance):
    buffer_type = request.args.get("buffer_type", "")
    device_id = request.args.get("device_id", None)
    if buffer_type and str.isdigit(buffer_type):
        buffer_type = int(buffer_type)
    else:
        buffer_type = None

    with DatabaseQueries(instance) as db:
        buffers = list(
            db.query_buffers(
                filters={"buffer_type": buffer_type, "device_id": device_id}
            )
        )
        operations = list(db.query_operations())
        return serialize_operations_buffers(operations, buffers)


@api.route("/operation-buffers/<operation_id>", methods=["GET"])
@with_instance
def get_operation_buffers(operation_id, instance: Instance):
    buffer_type = request.args.get("buffer_type", "")
    device_id = request.args.get("device_id", None)
    if buffer_type and str.isdigit(buffer_type):
        buffer_type = int(buffer_type)
    else:
        buffer_type = None

    with DatabaseQueries(instance) as db:
        operations = list(db.query_operations(filters={"operation_id": operation_id}))
        if not operations:
            return Response(status=HTTPStatus.NOT_FOUND)
        operation = operations[0]
        buffers = list(
            db.query_buffers(
                filters={
                    "operation_id": operation_id,
                    "buffer_type": buffer_type,
                    "device_id": device_id,
                }
            )
        )
        if not operation:
            return Response(status=HTTPStatus.NOT_FOUND)
        return serialize_operation_buffers(operation, buffers)


@api.route("/profiler", methods=["GET"])
@with_instance
def get_profiler_data_list(instance: Instance):
    # Doesn't handle remote at the moment
    # is_remote = True if instance.remote_connection else False
    # config_key = "REMOTE_DATA_DIRECTORY" if is_remote else "LOCAL_DATA_DIRECTORY"
    config_key = 'LOCAL_DATA_DIRECTORY'
    data_directory = Path(current_app.config[config_key])

    # if is_remote:
    #     connection = RemoteConnection.model_validate(instance.remote_connection, strict=False)
    #     path = data_directory / connection.host / current_app.config["PROFILER_DIRECTORY_NAME"]
    # else:
    path = data_directory / current_app.config["PROFILER_DIRECTORY_NAME"]

    if not path.exists():
        path.mkdir(parents=True, exist_ok=True)

    valid_dirs = []

    if current_app.config["SERVER_MODE"]:
        session_instances = session.get("instances", [])
        instances = get_instances(session_instances)
        db_paths = [instance.profiler_path for instance in instances if instance.profiler_path]
        directory_names = [str(Path(db_path).parent.name) for db_path in db_paths]
    else:
        directory_names = [directory.name for directory in path.iterdir() if directory.is_dir()]

    for dir_name in directory_names:
        dir_path = Path(path) / dir_name
        files = list(dir_path.glob("**/*"))

        # Would like to use the existing validate_files function but there's a type difference I'm not sure how to handle
        if not any(file.name == "db.sqlite" for file in files):
            continue
        if not any(file.name == "config.json" for file in files):
            continue

        valid_dirs.append(dir_name)

    return jsonify(valid_dirs)


@api.route("/profiler/<profiler_name>", methods=["DELETE"])
@with_instance
def delete_profiler_report(profiler_name, instance: Instance):
    is_remote = bool(instance.remote_connection)
    config_key = "REMOTE_DATA_DIRECTORY" if is_remote else "LOCAL_DATA_DIRECTORY"
    data_directory = Path(current_app.config[config_key])

    if not profiler_name:
        return Response(status=HTTPStatus.BAD_REQUEST, response="Report name is required.")

    if is_remote:
        connection = RemoteConnection.model_validate(instance.remote_connection, strict=False)
        path = data_directory / connection.host / current_app.config["PROFILER_DIRECTORY_NAME"]
    else:
        path = data_directory / current_app.config["PROFILER_DIRECTORY_NAME"] / profiler_name

    if instance.active_report and instance.active_report.profiler_name == profiler_name:
        instance_id = request.args.get("instanceId")
        update_instance(instance_id=instance_id,profiler_name="")

    if path.exists() and path.is_dir():
        shutil.rmtree(path)
    else:
        return Response(status=HTTPStatus.NOT_FOUND, response=f"Report does not exist: {path}")

    return Response(status=HTTPStatus.NO_CONTENT, response=f"Report deleted successfully: {path}")



@api.route("/performance", methods=["GET"])
@with_instance
def get_performance_data_list(instance: Instance):
    is_remote = True if instance.remote_connection else False
    config_key = "REMOTE_DATA_DIRECTORY" if is_remote else "LOCAL_DATA_DIRECTORY"
    config_key = 'LOCAL_DATA_DIRECTORY'
    data_directory = Path(current_app.config[config_key])
    path = data_directory / current_app.config["PERFORMANCE_DIRECTORY_NAME"]

    if not is_remote and not path.exists():
        path.mkdir(parents=True, exist_ok=True)

    if current_app.config["SERVER_MODE"]:
        session_instances = session.get("instances", [])
        instances = get_instances(session_instances)
        db_paths = [instance.performance_path for instance in instances if instance.performance_path]
        directory_names = [str(Path(db_path).name) for db_path in db_paths]
    else:
        if is_remote:
            connection = RemoteConnection.model_validate(instance.remote_connection, strict=False)
            path = data_directory / connection.host / current_app.config["PERFORMANCE_DIRECTORY_NAME"]
        directory_names = [directory.name for directory in path.iterdir() if directory.is_dir()]

    valid_dirs = []

    for dir_name in directory_names:
        dir_path = Path(path) / dir_name
        files = list(dir_path.glob("**/*"))

        # Would like to use the existing validate_files function but there's a type difference I'm not sure how to handle
        if not any(file.name == "profile_log_device.csv" for file in files):
            continue
        if not any(file.name == "tracy_profile_log_host.tracy" for file in files):
            continue
        if not any(file.name.startswith("ops_perf_results") for file in files):
            continue

        valid_dirs.append(dir_name)

    return jsonify(valid_dirs)


@api.route("/performance/device-log", methods=["GET"])
@with_instance
def get_performance_data(instance: Instance):
    if not instance.performance_path:
        return Response(status=HTTPStatus.NOT_FOUND)
    with DeviceLogProfilerQueries(instance) as csv:
        result = csv.get_all_entries(as_dict=True, limit=100)
        return jsonify(result)


@api.route("/performance/perf-results", methods=["GET"])
@with_instance
def get_profiler_performance_data(instance: Instance):
    if not instance.performance_path:
        return Response(status=HTTPStatus.NOT_FOUND)
    with OpsPerformanceQueries(instance) as csv:
        # result = csv.query_by_op_code(op_code="(torch) contiguous", as_dict=True)
        result = csv.get_all_entries(as_dict=True, limit=100)
        return jsonify(result)


@api.route("/performance/<performance_name>", methods=["DELETE"])
@with_instance
def delete_performance_report(performance_name, instance: Instance):
    is_remote = bool(instance.remote_connection)
    config_key = "REMOTE_DATA_DIRECTORY" if is_remote else "LOCAL_DATA_DIRECTORY"
    data_directory = Path(current_app.config[config_key])

    if not performance_name:
        return Response(status=HTTPStatus.BAD_REQUEST, response="Report name is required.")

    if is_remote:
        connection = RemoteConnection.model_validate(instance.remote_connection, strict=False)
        path = data_directory / connection.host / current_app.config["PERFORMANCE_DIRECTORY_NAME"]
    else:
        path = data_directory / current_app.config["PERFORMANCE_DIRECTORY_NAME"] / performance_name

    if instance.active_report and instance.active_report.performance_name == performance_name:
        instance_id = request.args.get("instanceId")
        update_instance(instance_id=instance_id,performance_name="")

    if path.exists() and path.is_dir():
        shutil.rmtree(path)
    else:
        return Response(status=HTTPStatus.NOT_FOUND, response=f"Report does not exist: {path}")

    return Response(status=HTTPStatus.NO_CONTENT, response=f"Report deleted successfully: {path}")


@api.route("/performance/perf-results/raw", methods=["GET"])
@with_instance
def get_performance_results_data_raw(instance: Instance):
    if not instance.performance_path:
        return Response(status=HTTPStatus.NOT_FOUND)
    content = OpsPerformanceQueries.get_raw_csv(instance)
    return Response(
        content,
        mimetype="text/csv",
        headers={"Content-Disposition": "attachment; filename=op_perf_results.csv"},
    )


@api.route("/performance/perf-results/report", methods=["GET"])
@with_instance
def get_performance_results_report(instance: Instance):
    if not instance.performance_path:
        return Response(status=HTTPStatus.NOT_FOUND)

    name = request.args.get("name", None)
    performance_path = Path(instance.performance_path)
    if name:
        performance_path = performance_path.parent / name
        instance.performance_path = str(performance_path)
        logger.info(f"************ Profiler path set to {instance.performance_path}")

    try:
        report = OpsPerformanceReportQueries.generate_report(instance)
    except DataFormatError:
        return Response(status=HTTPStatus.UNPROCESSABLE_ENTITY)

    return jsonify(report), 200


@api.route("/performance/device-log/raw", methods=["GET"])
@with_instance
def get_performance_data_raw(instance: Instance):
    if not instance.performance_path:
        return Response(status=HTTPStatus.NOT_FOUND)
    content = DeviceLogProfilerQueries.get_raw_csv(instance)
    return Response(
        content,
        mimetype="text/csv",
        headers={"Content-Disposition": "attachment; filename=profile_log_device.csv"},
    )


@api.route("/performance/device-log/zone/<zone>", methods=["GET"])
@with_instance
def get_zone_statistics(zone, instance: Instance):
    if not instance.performance_path:
        return Response(status=HTTPStatus.NOT_FOUND)
    with DeviceLogProfilerQueries(instance) as csv:
        result = csv.query_zone_statistics(zone_name=zone, as_dict=True)
        return jsonify(result)


@api.route("/devices", methods=["GET"])
@with_instance
def get_devices(instance: Instance):
    with DatabaseQueries(instance) as db:
        devices = list(db.query_devices())
        return serialize_devices(devices)


@api.route("/local/upload/profiler", methods=["POST"])
def create_profiler_files():
    files = request.files.getlist("files")
    folder_name = request.form.get("folderName") # Optional folder name
    profiler_directory = current_app.config["LOCAL_DATA_DIRECTORY"] / current_app.config["PROFILER_DIRECTORY_NAME"]

    if not validate_files(files, {"db.sqlite", "config.json"}, folder_name=folder_name):
        return StatusMessage(
            status=ConnectionTestStates.FAILED,
            message="Invalid project directory.",
        ).model_dump()

    if not profiler_directory.exists():
        profiler_directory.mkdir(parents=True, exist_ok=True)

    if folder_name:
        profiler_name = folder_name
    else:
        profiler_name = extract_profiler_name(files)

    logger.info(f"Writing report files to {profiler_directory}/{profiler_name}")

    try:
        save_uploaded_files(files, profiler_directory, folder_name)
    except DataFormatError:
        return Response(status=HTTPStatus.UNPROCESSABLE_ENTITY)

    instance_id = request.args.get("instanceId")
    update_instance(instance_id=instance_id, profiler_name=profiler_name, clear_remote=True)

    return StatusMessage(
        status=ConnectionTestStates.OK, message="Success."
    ).model_dump()


@api.route("/local/upload/performance", methods=["POST"])
def create_profile_files():
    files = request.files.getlist("files")
    folder_name = request.form.get("folderName") # Optional folder name
    data_directory = Path(current_app.config["LOCAL_DATA_DIRECTORY"])

    if not validate_files(
        files,
        {"profile_log_device.csv", "tracy_profile_log_host.tracy"},
        pattern="ops_perf_results",
        folder_name=folder_name,
    ):
        return StatusMessage(
            status=ConnectionTestStates.FAILED,
            message="Invalid project directory.",
        ).model_dump()

    target_directory = data_directory / current_app.config["PERFORMANCE_DIRECTORY_NAME"]

    if not target_directory.exists():
        target_directory.mkdir(parents=True, exist_ok=True)

    if folder_name:
        performance_name = folder_name
    else:
        performance_name = extract_profiler_name(files)

    logger.info(f"Writing performance files to {target_directory}/{performance_name}")

    try:
        save_uploaded_files(
            files,
            target_directory,
            folder_name
        )
    except DataFormatError:
        return Response(status=HTTPStatus.UNPROCESSABLE_ENTITY)

    instance_id = request.args.get("instanceId")
    update_instance(
        instance_id=instance_id, performance_name=performance_name, clear_remote=True
    )

    return StatusMessage(
        status=ConnectionTestStates.OK, message="Success."
    ).model_dump()


@api.route("/local/upload/npe", methods=["POST"])
def create_npe_files():
    files = request.files.getlist("files")
    data_directory = current_app.config["LOCAL_DATA_DIRECTORY"]

    for file in files:
        if not file.filename.endswith(".json") and not file.filename.endswith('.npeviz.zst'):
            return StatusMessage(
                status=ConnectionTestStates.FAILED,
                message="NPE requires a valid .json or .npeviz.zst file",
            ).model_dump()

    npe_name = extract_npe_name(files)
    target_directory = data_directory / current_app.config["NPE_DIRECTORY_NAME"]
    target_directory.mkdir(parents=True, exist_ok=True)

    try:
        save_uploaded_files(files, target_directory)
    except DataFormatError:
        return Response(status=HTTPStatus.UNPROCESSABLE_ENTITY)

    instance_id = request.args.get("instanceId")
    update_instance(instance_id=instance_id, npe_name=npe_name, clear_remote=True)

    return StatusMessage(
        status=ConnectionTestStates.OK, message="Success"
    ).model_dump()


@api.route("/remote/profiler", methods=["POST"])
def get_remote_folders_profiler():
    connection = RemoteConnection.model_validate(request.json, strict=False)
    try:
        remote_folders: List[RemoteReportFolder] = get_remote_profiler_folders(
            RemoteConnection.model_validate(connection, strict=False)
        )

        for rf in remote_folders:
            directory_name = Path(rf.remotePath).name
            remote_data_directory = current_app.config["REMOTE_DATA_DIRECTORY"]
            local_path = remote_data_directory / current_app.config["PROFILER_DIRECTORY_NAME"] / connection.host / directory_name
            logger.info(f"Checking last synced for {directory_name}")
            rf.lastSynced = read_last_synced_file(str(local_path))
            if not rf.lastSynced:
                logger.info(f"{directory_name} not yet synced")

        return [r.model_dump() for r in remote_folders]
    except RemoteConnectionException as e:
        return Response(status=e.http_status, response=e.message)


@api.route("/remote/performance", methods=["POST"])
def get_remote_folders_performance():
    request_body = request.get_json()
    connection = RemoteConnection.model_validate(
        request_body.get("connection"), strict=False
    )

    try:
        remote_performance_folders: List[RemoteReportFolder] = get_remote_performance_folders(
            RemoteConnection.model_validate(connection, strict=False)
        )

        for rf in remote_performance_folders:
            performance_name = Path(rf.remotePath).name
            remote_data_directory = current_app.config["REMOTE_DATA_DIRECTORY"]
            local_path = remote_data_directory / current_app.config["PERFORMANCE_DIRECTORY_NAME"] / connection.host / performance_name
            logger.info(f"Checking last synced for {performance_name}")
            rf.lastSynced = read_last_synced_file(str(local_path))
            if not rf.lastSynced:
                logger.info(f"{performance_name} not yet synced")

        return [r.model_dump() for r in remote_performance_folders]
    except RemoteConnectionException as e:
        return Response(status=e.http_status, response=e.message)


from flask import Response, jsonify
import yaml


@api.route("/cluster-descriptor", methods=["GET"])
@with_instance
def get_cluster_descriptor(instance: Instance):
    if instance.remote_connection:
        try:
            cluster_desc_file = get_cluster_desc(instance.remote_connection)
            if not cluster_desc_file:
                return jsonify({"error": "cluster_descriptor.yaml not found"}), 404
            yaml_data = yaml.safe_load(cluster_desc_file.decode("utf-8"))
            return jsonify(yaml_data), 200

        except yaml.YAMLError as e:
            return jsonify({"error": f"Failed to parse YAML: {str(e)}"}), 400

        except RemoteConnectionException as e:
            return jsonify({"error": e.message}), e.http_status

        except Exception as e:
            return jsonify({"error": f"An unexpected error occurred: {str(e)}"}), 500
    else:
        local_path = get_cluster_descriptor_path(instance)

        if not local_path:
            return jsonify({"error": "cluster_descriptor.yaml not found"}), 404

        try:
            with open(local_path) as cluster_desc_file:
                yaml_data = yaml.safe_load(cluster_desc_file)
                return jsonify(yaml_data), 200
        except yaml.YAMLError as e:
            return jsonify({"error": f"Failed to parse YAML: {str(e)}"}), 400

    return jsonify({"error": "Cluster descriptor not found"}), 404


@api.route("/remote/test", methods=["POST"])
def test_remote_folder():
    connection_data = request.json
    connection = RemoteConnection.model_validate(connection_data)
    statuses = []

    def add_status(status, message):
        statuses.append(StatusMessage(status=status, message=message))

    def has_failures():
        return any(
            status.status != ConnectionTestStates.OK.value for status in statuses
        )

    # Test SSH Connection
    try:
        get_client(connection)
        add_status(ConnectionTestStates.OK.value, "SSH connection established")
    except RemoteConnectionException as e:
        add_status(ConnectionTestStates.FAILED.value, e.message)

    # Test Directory Configuration
    if not has_failures():
        try:
            check_remote_path_exists(connection, "profilerPath")
            add_status(ConnectionTestStates.OK.value, "Memory folder path exists")
        except RemoteConnectionException as e:
            add_status(ConnectionTestStates.FAILED.value, e.message)

    # Test Directory Configuration (perf)
    if not has_failures() and connection.performancePath:
        try:
            check_remote_path_exists(connection, "performancePath")
            add_status(ConnectionTestStates.OK.value, "Performance folder path exists")
        except RemoteConnectionException as e:
            add_status(ConnectionTestStates.FAILED.value, e.message)

    # Check for Project Configurations
    if not has_failures():
        try:
            check_remote_path_for_reports(connection)
        except RemoteConnectionException as e:
            add_status(ConnectionTestStates.FAILED.value, e.message)

    # Test Sqlite binary path configuration
    if not has_failures() and connection.useRemoteQuerying:
        if not connection.sqliteBinaryPath:
            add_status(ConnectionTestStates.FAILED, "SQLite binary path not provided")
        else:
            try:
                check_sqlite_path(connection)
                add_status(ConnectionTestStates.OK, "SQLite binary found.")
            except RemoteConnectionException as e:
                add_status(ConnectionTestStates.FAILED, e.message)

    return [status.model_dump() for status in statuses]


@api.route("/remote/read", methods=["POST"])
def read_remote_folder():
    connection = RemoteConnection.model_validate(request.json, strict=False)
    try:
        content = read_remote_file(connection, remote_path=connection.path)
    except RemoteConnectionException as e:
        return Response(status=e.http_status, response=e.message)
    return Response(status=200, response=content)


@api.route("/remote/sync", methods=["POST"])
def sync_remote_folder():
    remote_dir = current_app.config["REMOTE_DATA_DIRECTORY"]
    request_body = request.get_json()

    # Check if request_body is None or not a dictionary
    if not request_body or not isinstance(request_body, dict):
        return jsonify({"error": "Invalid or missing JSON data"}), 400

    folder = request_body.get("folder")
    profile = request_body.get("profile", None)
    instance_id = request.args.get("instanceId", None)
    connection = RemoteConnection.model_validate(
        request_body.get("connection"), strict=False
    )

    if profile:
        profile_folder = RemoteReportFolder.model_validate(profile, strict=False)
        try:
            sync_remote_performance_folders(
                connection,
                remote_dir,
                profile=profile_folder,
                exclude_patterns=[r"/tensors(/|$)"],
                sid=instance_id,
            )

            profile_folder.lastSynced = int(time.time())

            return profile_folder.model_dump()

        except RemoteConnectionException as e:
            return Response(status=e.http_status, response=e.message)

    try:
        remote_profiler_folder = RemoteReportFolder.model_validate(folder, strict=False)

        sync_remote_profiler_folders(
            connection,
            remote_profiler_folder.remotePath,
            remote_dir,
            exclude_patterns=[r"/tensors(/|$)"],
            sid=instance_id,
        )

        remote_profiler_folder.lastSynced = int(time.time())

        return remote_profiler_folder.model_dump()

    except RemoteConnectionException as e:
        return Response(status=e.http_status, response=e.message)


@api.route("/remote/sqlite/detect-path", methods=["POST"])
def detect_sqlite_path():
    connection = request.json
    connection = RemoteConnection.model_validate(connection, strict=False)
    status_message = StatusMessage(
        status=ConnectionTestStates.OK, message="Unable to Detect Path"
    )
    try:
        path = get_sqlite_path(connection=connection)
        if path:
            status_message = StatusMessage(status=ConnectionTestStates.OK, message=path)
        else:
            status_message = StatusMessage(
                status=ConnectionTestStates.OK, message="Unable to Detect Path"
            )
    except RemoteConnectionException as e:
        current_app.logger.error(f"Unable to detect SQLite3 path {str(e)}")
        status_message = StatusMessage(
            status=ConnectionTestStates.FAILED,
            message="Unable to detect SQLite3 path. See logs",
        )
    finally:
        return status_message.model_dump()


@api.route("/remote/use", methods=["POST"])
def use_remote_folder():
    data = request.get_json(force=True)
    connection = data.get("connection", None)
    folder = data.get("folder", None)
    profile = data.get("profile", None)

    if not connection or not folder:
        return Response(status=HTTPStatus.BAD_REQUEST)

    connection = RemoteConnection.model_validate(connection, strict=False)
    folder = RemoteReportFolder.model_validate(folder, strict=False)
    performance_name = None
    remote_performance_folder = None
    if profile:
        remote_performance_folder = RemoteReportFolder.model_validate(profile, strict=False)
        performance_name = remote_performance_folder.testName
    data_directory = current_app.config["REMOTE_DATA_DIRECTORY"]
    profiler_name = Path(folder.remotePath).name

    connection_directory = Path(data_directory, connection.host, current_app.config["PROFILER_DIRECTORY_NAME"], profiler_name)

    if not connection.useRemoteQuerying and not connection_directory.exists():
        return Response(
            status=HTTPStatus.INTERNAL_SERVER_ERROR,
            response=f"{connection_directory} does not exist.",
        )

    remote_path = f"{Path(data_directory).name}/{connection.host}/{connection_directory.name}"

    instance_id = request.args.get("instanceId")
    current_app.logger.info(f"Setting active reports for {instance_id} - {remote_path}")

    update_instance(
        instance_id=instance_id,
        profiler_name=profiler_name,
        performance_name=performance_name,
        remote_connection=connection,
        remote_profiler_folder=folder,
        remote_performance_folder=remote_performance_folder,
    )

    return Response(status=HTTPStatus.OK)


@api.route("/up", methods=["GET", "POST"])
def health_check():
    return Response(status=HTTPStatus.OK)


@api.route("/instance", methods=["GET"])
@with_instance
def get_instance(instance: Instance):
    # Used to gate UI functions if no report is active
    return instance.model_dump()


@api.route("/instance", methods=["PUT"])
def update_current_instance():
    try:
        update_data = request.get_json()

        if not update_data:
            return Response(status=HTTPStatus.BAD_REQUEST, response="No data provided.")

        update_instance(
            instance_id=update_data.get("instance_id"),
            profiler_name=update_data["active_report"].get("profiler_name"),
            performance_name=update_data["active_report"].get("performance_name"),
            npe_name=update_data["active_report"].get("npe_name"),
            # Doesn't handle remote at the moment
            remote_connection=None,
            remote_profiler_folder=None,
            remote_performance_folder=None,
        )

        return Response(status=HTTPStatus.OK)
    except Exception as e:
        logger.error(f"Error updating instance: {str(e)}")

        return Response(
            status=HTTPStatus.INTERNAL_SERVER_ERROR,
            response="An error occurred while updating the instance.",
        )


@api.route("/npe", methods=["GET"])
@with_instance
@timer
def get_npe_data(instance: Instance):
    if not instance.npe_path:
        logger.error("NPE path is not set in the instance.")
        return Response(status=HTTPStatus.NOT_FOUND)

<<<<<<< HEAD
    npe_file = Path(f"{instance.npe_path}/{instance.active_report.npe_name}.json")
=======
    compressed_path = Path(f"{session.npe_path}/{session.active_report.npe_name}.npeviz.zst")
    uncompressed_path = Path(f"{session.npe_path}/{session.active_report.npe_name}.json")
>>>>>>> a27a58cf

    if not compressed_path.exists() and not uncompressed_path.exists():
        logger.error(f"NPE file does not exist: {compressed_path} / {uncompressed_path}")
        return Response(status=HTTPStatus.NOT_FOUND)

    if compressed_path.exists():
       with open(compressed_path, "rb") as file:
            compressed_data = file.read()
            uncompressed_data = zstd.uncompress(compressed_data)
            npe_data = json.loads(uncompressed_data)
    else:
        with open(uncompressed_path, "r") as file:
            npe_data = json.load(file)

    return jsonify(npe_data)


@api.route("/config.js", methods=["GET"])
def config_js():
    config = {
        "SERVER_MODE": current_app.config["SERVER_MODE"],
    }
    js = f"window.TTNN_VISUALIZER_CONFIG = {json.dumps(config)};"
    return Response(js, mimetype="application/javascript")<|MERGE_RESOLUTION|>--- conflicted
+++ resolved
@@ -1039,12 +1039,8 @@
         logger.error("NPE path is not set in the instance.")
         return Response(status=HTTPStatus.NOT_FOUND)
 
-<<<<<<< HEAD
-    npe_file = Path(f"{instance.npe_path}/{instance.active_report.npe_name}.json")
-=======
-    compressed_path = Path(f"{session.npe_path}/{session.active_report.npe_name}.npeviz.zst")
-    uncompressed_path = Path(f"{session.npe_path}/{session.active_report.npe_name}.json")
->>>>>>> a27a58cf
+    compressed_path = Path(f"{instance.npe_path}/{instance.active_report.npe_name}.npeviz.zst")
+    uncompressed_path = Path(f"{instance.npe_path}/{instance.active_report.npe_name}.json")
 
     if not compressed_path.exists() and not uncompressed_path.exists():
         logger.error(f"NPE file does not exist: {compressed_path} / {uncompressed_path}")
