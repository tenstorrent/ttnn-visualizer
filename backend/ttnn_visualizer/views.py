--- conflicted
+++ resolved
@@ -192,13 +192,8 @@
     else:
         buffer_type = None
 
-<<<<<<< HEAD
-    with DatabaseQueries(report_path) as db:
-        buffers = list(db.query_buffer_pages(operation_id, addresses, buffer_type))
-=======
     with DatabaseQueries(session.report_path) as db:
         buffers = list(db.query_buffer_pages(operation_id, address, buffer_type))
->>>>>>> fede14d9
         return serialize_buffer_pages(buffers)
 
 
