import dataclasses
import json
import logging
from http import HTTPStatus
from pathlib import Path

from flask import Blueprint, Response, current_app, request

from ttnn_visualizer.decorators import with_report_path
from ttnn_visualizer.exceptions import RemoteFolderException
from ttnn_visualizer.models import RemoteFolder, RemoteConnection, StatusMessage
from ttnn_visualizer.queries import DatabaseQueries
from ttnn_visualizer.sessions import ActiveReport

from ttnn_visualizer.serializers import (
    serialize_operations,
    serialize_tensors,
    serialize_operation,
<<<<<<< HEAD
    serialize_buffer_pages,
=======
    serialize_operation_buffers,
    serialize_operations_buffers,
    serialize_devices,
>>>>>>> f5634352
)
from ttnn_visualizer.sessions import update_tab_session
from ttnn_visualizer.sftp_operations import (
    sync_test_folders,
    read_remote_file,
    check_remote_path,
    get_remote_test_folders,
)
from ttnn_visualizer.utils import timer

logger = logging.getLogger(__name__)

api = Blueprint("api", __name__, url_prefix="/api")


@api.route("/operations", methods=["GET"])
@with_report_path
@timer
def operation_list(report_path):
    with DatabaseQueries(report_path) as db:
        operations = list(db.query_operations())
        operations.sort(key=lambda o: o.operation_id)
        operation_arguments = list(db.query_operation_arguments())
        device_operations = list(db.query_device_operations())
        stack_traces = list(db.query_stack_traces())
        outputs = list(db.query_output_tensors())
        tensors = list(db.query_tensors())
        inputs = list(db.query_input_tensors())
        devices = list(db.query_devices())
        producers_consumers = list(db.query_producers_consumers())

        return serialize_operations(
            inputs,
            operation_arguments,
            operations,
            outputs,
            stack_traces,
            tensors,
            devices,
            producers_consumers,
            device_operations,
        )


@api.route("/operations/<operation_id>", methods=["GET"])
@with_report_path
@timer
def operation_detail(operation_id, report_path):
    with DatabaseQueries(report_path) as db:
        operation = db.query_operation_by_id(operation_id)

        if not operation:
            return Response(status=HTTPStatus.NOT_FOUND)

        buffers = list(db.query_buffers_by_operation_id(operation_id))
        operation_arguments = list(
            db.query_operation_arguments_by_operation_id(operation_id)
        )
        stack_trace = db.query_stack_trace(operation_id)

        inputs = list(db.query_input_tensors_by_operation_id(operation_id))
        outputs = list(db.query_output_tensors_by_operation_id(operation_id))
        input_tensor_ids = [i.tensor_id for i in inputs]
        output_tensor_ids = [o.tensor_id for o in outputs]
        tensor_ids = input_tensor_ids + output_tensor_ids
        tensors = list(db.query_tensors_by_tensor_ids(tensor_ids))
        device_operations = db.query_device_operations_by_operation_id(operation_id)

        producers_consumers = list(
            filter(
                lambda pc: pc.tensor_id in tensor_ids, db.query_producers_consumers()
            )
        )

        devices = list(db.query_devices())

        return serialize_operation(
            buffers,
            inputs,
            operation,
            operation_arguments,
            outputs,
            stack_trace,
            tensors,
            devices,
            producers_consumers,
            device_operations,
        )


@api.route(
    "operation-history",
    methods=[
        "GET",
    ],
)
@with_report_path
@timer
def operation_history(report_path):

    operation_history_filename = "operation_history.json"
    operation_history_file = Path(report_path).parent / operation_history_filename
    if not operation_history_file.exists():
        return []
    with open(operation_history_file, "r") as file:
        return json.load(file)


@api.route("/config")
@with_report_path
@timer
def get_config(report_path):
    config_file = Path(report_path).parent.joinpath("config.json")
    if not config_file.exists():
        return {}
    with open(config_file, "r") as file:
        return json.load(file)


@api.route("/tensors", methods=["GET"])
@with_report_path
@timer
def tensors_list(report_path):
    with DatabaseQueries(report_path) as db:
        tensors = list(db.query_tensors())
        producers_consumers = list(db.query_producers_consumers())
        return serialize_tensors(tensors, producers_consumers)


@api.route("/buffer", methods=["GET"])
@with_report_path
@timer
def buffer_detail(report_path):
    address = request.args.get("address")
    operation_id = request.args.get("operation_id")

    if not address or not operation_id:
        return Response(status=HTTPStatus.BAD_REQUEST)

    with DatabaseQueries(report_path) as db:
        buffer = db.query_next_buffer(operation_id, address)
        if not buffer:
            return Response(status=HTTPStatus.NOT_FOUND)
        return dataclasses.asdict(buffer)


@api.route("/buffer-pages", methods=["GET"])
@with_report_path
@timer
def buffer_pages(report_path):
    address = request.args.get("address")
    operation_id = request.args.get("operation_id")
    buffer_type = request.args.get("buffer_type", "")

    if buffer_type and str.isdigit(buffer_type):
        buffer_type = int(buffer_type)
    else:
        buffer_type = None

    with DatabaseQueries(report_path) as db:
        buffers = list(db.query_buffer_pages(operation_id, address, buffer_type))
        return serialize_buffer_pages(buffers)


@api.route("/tensors/<tensor_id>", methods=["GET"])
@with_report_path
@timer
def tensor_detail(tensor_id, report_path):

    with DatabaseQueries(report_path) as db:
        tensor = db.query_tensor_by_id(tensor_id)
        if not tensor:
            return Response(status=HTTPStatus.NOT_FOUND)

        return dataclasses.asdict(tensor)


@api.route("/operation-buffers", methods=["GET"])
@with_report_path
def get_operations_buffers(report_path):

    buffer_type = request.args.get("buffer_type", "")
    if buffer_type and str.isdigit(buffer_type):
        buffer_type = int(buffer_type)
    else:
        buffer_type = None

    with DatabaseQueries(report_path) as db:
        buffers = list(db.query_buffers(buffer_type=buffer_type))
        operations = list(db.query_operations())
        return serialize_operations_buffers(operations, buffers)


@api.route("/operation-buffers/<operation_id>", methods=["GET"])
@with_report_path
def get_operation_buffers(operation_id, report_path):

    buffer_type = request.args.get("buffer_type", "")
    if buffer_type and str.isdigit(buffer_type):
        buffer_type = int(buffer_type)
    else:
        buffer_type = None

    with DatabaseQueries(report_path) as db:
        operation = db.query_operation_by_id(operation_id)
        buffers = list(
            db.query_buffers_by_operation_id(operation_id, buffer_type=buffer_type)
        )
        if not operation:
            return Response(status=HTTPStatus.NOT_FOUND)
        return serialize_operation_buffers(operation, buffers)


@api.route("/devices", methods=["GET"])
@with_report_path
def get_devices(report_path):
    with DatabaseQueries(report_path) as db:
        devices = list(db.query_devices())
        return serialize_devices(devices)


@api.route(
    "/local/upload",
    methods=[
        "POST",
    ],
)
def create_upload_files():
    files = request.files.getlist("files")
    local_dir = current_app.config["LOCAL_DATA_DIRECTORY"]
    filenames = [Path(f.filename).name for f in files]

    logger.info(f"Received files: {filenames}")

    if "db.sqlite" not in filenames or "config.json" not in filenames:
        return StatusMessage(
            status=HTTPStatus.INTERNAL_SERVER_ERROR,
            message="Invalid project directory.",
        ).model_dump()

    report_name = files[0].filename.split("/")[0]
    report_directory = Path(local_dir)
    logger.info(f"Writing report files to {report_directory}/{report_name}")
    for file in files:
        logger.info(f"Processing file: {file.filename}")
        destination_file = Path(report_directory, Path(file.filename))
        logger.info(f"Writing file to {destination_file}")
        if not destination_file.parent.exists():
            logger.info(
                f"{destination_file.parent.name} does not exist. Creating directory"
            )
            destination_file.parent.mkdir(exist_ok=True, parents=True)
        file.save(destination_file)

    # Set Active Report on View
    active_report = ActiveReport(hostname=None, name=report_name)
    current_app.logger.info(
        f"Setting active report for {request.tab_id} - {report_directory.name}/{report_name}"
    )
    update_tab_session({"active_report": active_report})

    return StatusMessage(status=HTTPStatus.OK, message="Success.").model_dump()


@api.route("/remote/folder", methods=["POST"])
def get_remote_folders():
    connection = request.json
    try:
        remote_folders = get_remote_test_folders(RemoteConnection(**connection))
        return [r.model_dump() for r in remote_folders]
    except RemoteFolderException as e:
        return Response(status=e.status, response=e.message)


@api.route("/remote/test", methods=["POST"])
def test_remote_folder():
    connection = request.json
    try:
        check_remote_path(RemoteConnection(**connection))
    except RemoteFolderException as e:
        return Response(status=e.status, response=e.message)
    return Response(status=HTTPStatus.OK)


@api.route("/remote/read", methods=["POST"])
def read_remote_folder():
    connection = request.json
    try:
        content = read_remote_file(RemoteConnection(**connection))
    except RemoteFolderException as e:
        return Response(status=e.status, response=e.message)
    return Response(status=200, response=content)


@api.route("/remote/sync", methods=["POST"])
def sync_remote_folder():
    remote_dir = current_app.config["REMOTE_DATA_DIRECTORY"]
    request_body = request.json
    connection = request_body.get("connection")
    folder = request_body.get("folder")
    try:
        sync_test_folders(
            RemoteConnection(**connection), RemoteFolder(**folder), remote_dir
        )
    except RemoteFolderException as e:
        return Response(status=e.status, response=e.message)
    return Response(status=HTTPStatus.OK)


@api.route("/remote/use", methods=["POST"])
def use_remote_folder():
    connection = request.json.get("connection", None)
    folder = request.json.get("folder", None)
    if not connection or not folder:
        return Response(status=HTTPStatus.BAD_REQUEST)

    connection = RemoteConnection(**connection)
    folder = RemoteFolder(**folder)
    report_data_directory = current_app.config["REMOTE_DATA_DIRECTORY"]
    report_folder = Path(folder.remotePath).name
    connection_directory = Path(report_data_directory, connection.host, report_folder)

    if not connection_directory.exists():
        return Response(
            status=HTTPStatus.INTERNAL_SERVER_ERROR,
            response=f"{connection_directory} does not exist.",
        )

    # Set Active Report on View
    remote_path = f"{Path(report_data_directory).name}/{connection.host}/{connection_directory.name}"
    current_app.logger.info(
        f"Setting active report for {request.tab_id} - {remote_path}"
    )
    active_report = ActiveReport(name=report_folder, hostname=connection.host)

    update_tab_session({"active_report": active_report})
    return Response(status=HTTPStatus.OK)


@api.route("/up", methods=["GET", "POST"])
def health_check():
    return Response(status=HTTPStatus.OK)


@api.route("/reports/active", methods=["GET"])
def get_active_folder():
    # Used to gate UI functions if no report is active
    if hasattr(request, "tab_session_data"):
        active_report = request.tab_session_data.get("active_report", None)
        if active_report:
            return active_report
    return {"name": None, "host": None}<|MERGE_RESOLUTION|>--- conflicted
+++ resolved
@@ -16,13 +16,10 @@
     serialize_operations,
     serialize_tensors,
     serialize_operation,
-<<<<<<< HEAD
     serialize_buffer_pages,
-=======
     serialize_operation_buffers,
     serialize_operations_buffers,
     serialize_devices,
->>>>>>> f5634352
 )
 from ttnn_visualizer.sessions import update_tab_session
 from ttnn_visualizer.sftp_operations import (
