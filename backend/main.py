--- conflicted
+++ resolved
@@ -1,27 +1,3 @@
-<<<<<<< HEAD
-import os
-
-from fastapi import FastAPI, HTTPException, Path, Request
-import pathlib
-from fastapi.responses import JSONResponse, StreamingResponse
-from fastapi.middleware.cors import CORSMiddleware
-from pydantic import BaseModel
-import httpx
-import uvicorn
-from typing import List, Optional, Dict
-import sqlalchemy
-from sqlalchemy import (
-    create_engine,
-    MetaData,
-    Table,
-    Column,
-    Integer,
-    String,
-    Float,
-    Text,
-    select,
-)
-=======
 import shutil
 from pathlib import Path as PathlibPath
 from typing import List, Optional
@@ -33,7 +9,6 @@
 from fastapi.responses import JSONResponse, StreamingResponse
 from pydantic import BaseModel
 from sqlalchemy import create_engine, MetaData, Table, Column, Integer, String, Float, Text, select
->>>>>>> edfc3bda
 from sqlalchemy.orm import sessionmaker
 from fastapi.staticfiles import StaticFiles
 
@@ -166,8 +141,6 @@
     buffer_data: GlyphData
 
 
-<<<<<<< HEAD
-=======
 class TensorDetails(BaseModel):
     tensor_id: int
     shape: Optional[str]
@@ -185,7 +158,6 @@
     consumers: List[int]
 
 
->>>>>>> edfc3bda
 operations = Table(
     "operations",
     metadata,
@@ -283,7 +255,7 @@
     "stack_traces",
     metadata,
     Column("operation_id", Integer, primary_key=True),
-    Column("stack_trace", Text),
+    Column("stack_trace", Text)
 )
 
 SessionLocal = sessionmaker(autocommit=False, autoflush=False, bind=engine)
@@ -334,27 +306,22 @@
     operations_query = select(operations)
     operations_list = db.execute(operations_query).fetchall()
 
-    operations_dict = {
-        operation.operation_id: {
-            "id": operation.operation_id,
-            "name": operation.name,
-            "duration": operation.duration,
-            "arguments": [],
-        }
-        for operation in operations_list
-    }
+    operations_dict = {operation.operation_id: {
+        "id": operation.operation_id,
+        "name": operation.name,
+        "duration": operation.duration,
+        "arguments": []
+    } for operation in operations_list}
 
     arguments_query = select(operation_arguments)
     arguments_list = db.execute(arguments_query).fetchall()
 
     for argument in arguments_list:
-        if not any(
-            arg["name"] == argument.name
-            for arg in operations_dict[argument.operation_id]["arguments"]
-        ):
-            operations_dict[argument.operation_id]["arguments"].append(
-                {"name": argument.name, "value": argument.value}
-            )
+        if not any(arg["name"] == argument.name for arg in operations_dict[argument.operation_id]["arguments"]):
+            operations_dict[argument.operation_id]["arguments"].append({
+                "name": argument.name,
+                "value": argument.value
+            })
 
     return list(operations_dict.values())
 
@@ -364,15 +331,11 @@
     db = SessionLocal()
 
     # Fetch input tensors
-    input_query = select(input_tensors).where(
-        input_tensors.c.operation_id == operation_id
-    )
+    input_query = select(input_tensors).where(input_tensors.c.operation_id == operation_id)
     input_results = db.execute(input_query).mappings().all()
 
-    input_tensor_ids = [result["tensor_id"] for result in input_results]
-    input_tensors_query = select(tensors).where(
-        tensors.c.tensor_id.in_(input_tensor_ids)
-    )
+    input_tensor_ids = [result['tensor_id'] for result in input_results]
+    input_tensors_query = select(tensors).where(tensors.c.tensor_id.in_(input_tensor_ids))
     input_tensors_data = db.execute(input_tensors_query).mappings().all()
 
     # Add producers and consumers to input tensors
@@ -405,15 +368,11 @@
         input_tensors_list.append(tensor)
 
     # Fetch output tensors
-    output_query = select(output_tensors).where(
-        output_tensors.c.operation_id == operation_id
-    )
+    output_query = select(output_tensors).where(output_tensors.c.operation_id == operation_id)
     output_results = db.execute(output_query).mappings().all()
 
-    output_tensor_ids = [result["tensor_id"] for result in output_results]
-    output_tensors_query = select(tensors).where(
-        tensors.c.tensor_id.in_(output_tensor_ids)
-    )
+    output_tensor_ids = [result['tensor_id'] for result in output_results]
+    output_tensors_query = select(tensors).where(tensors.c.tensor_id.in_(output_tensor_ids))
     output_tensors_data = db.execute(output_tensors_query).mappings().all()
 
     # Add producers and consumers to output tensors
@@ -460,28 +419,14 @@
 
     device_query = select(devices)
     device_data = db.execute(device_query).mappings().all()
-    l1_sizes = [None] * (max(device["device_id"] for device in device_data) + 1)
+    l1_sizes = [None] * (max(device['device_id'] for device in device_data) + 1)
     for device in device_data:
-        l1_sizes[device["device_id"]] = device["worker_l1_size"]
-
-<<<<<<< HEAD
-    # Fetch buffer pages
-    # buffer_pages_query = select(buffer_pages).where(buffer_pages.c.operation_id == operation_id)
-    # buffer_pages_data = db.execute(buffer_pages_query).mappings().all()
-    #
-    # buffer_pages_list = [BufferPage(**row) for row in buffer_pages_data]
-
-    # Fetch stack trace
-    stack_trace_query = select(stack_traces).where(
-        stack_traces.c.operation_id == operation_id
-    )
-    stack_trace_results = db.execute(stack_trace_query).mappings().all()
-=======
+        l1_sizes[device['device_id']] = device['worker_l1_size']
+
         # Fetch stack trace
         stack_trace_query = select(stack_traces).where(stack_traces.c.operation_id == operation_id)
         stack_trace_result = db.execute(stack_trace_query).mappings().first()
         stack_trace = stack_trace_result['stack_trace'] if stack_trace_result else ""
->>>>>>> edfc3bda
 
     return OperationDetails(
         operation_id=operation_id,
@@ -489,9 +434,6 @@
         output_tensors=output_tensors_list,
         buffers=buffers_list,
         l1_sizes=l1_sizes,
-<<<<<<< HEAD
-        stack_traces=stack_trace_results,
-=======
         stack_trace=stack_trace
     )
 
@@ -532,7 +474,6 @@
         tensor=tensor_details,
         producers=producers_list,
         consumers=consumers_list
->>>>>>> edfc3bda
     )
 
 
