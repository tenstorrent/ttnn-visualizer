--- conflicted
+++ resolved
@@ -1,26 +1,16 @@
-<<<<<<< HEAD
-import os
-import pathlib
-=======
+import shutil
 import json
->>>>>>> db5346c1
-import shutil
 from pathlib import Path as PathlibPath
 from typing import List, Optional
 
 import uvicorn
-<<<<<<< HEAD
 from dotenv import load_dotenv
-from fastapi import FastAPI, Path, HTTPException
+from fastapi import FastAPI, HTTPException, Path, UploadFile, File
 from fastapi.middleware.cors import CORSMiddleware
 from fastapi.openapi.models import Response as ResponseModel
 from fastapi.responses import Response
-=======
-from fastapi import FastAPI, HTTPException, Path, Request, UploadFile, File
-from fastapi.middleware.cors import CORSMiddleware
 from fastapi.responses import JSONResponse, StreamingResponse
 from fastapi.exceptions import HTTPException
->>>>>>> db5346c1
 from pydantic import BaseModel
 from sqlalchemy import (
     create_engine,
@@ -36,21 +26,8 @@
 from sqlalchemy.orm import sessionmaker
 from fastapi.staticfiles import StaticFiles
 
-<<<<<<< HEAD
 from backend.remotes import RemoteConnection, check_remote_path, RemoteFolder, get_remote_test_folders, \
     sync_test_folders, REPORT_DATA_DIRECTORY, ACTIVE_DATA_DIRECTORY, RemoteFolderException
-=======
-from backend.remotes import (
-    RemoteConnection,
-    check_remote_path,
-    StatusMessage,
-    RemoteFolder,
-    get_remote_test_folders,
-    sync_test_folders,
-    REPORT_DATA_DIRECTORY,
-    ACTIVE_DATA_DIRECTORY,
-)
->>>>>>> db5346c1
 
 active_db_path = PathlibPath(ACTIVE_DATA_DIRECTORY, 'db.sqlite')
 empty_db_path = PathlibPath(__file__).parent.resolve().joinpath('empty.sqlite')
@@ -320,9 +297,6 @@
     return Response(status_code=200)
 
 
-<<<<<<< HEAD
-@app.post("/api/remote/folder", response_model=List[RemoteFolder] | ResponseModel)
-=======
 @app.post("/api/local/upload")
 async def create_upload_files(files: List[UploadFile] = File(...)):
     """
@@ -351,8 +325,7 @@
     return StatusMessage(status=200, message="success")
 
 
-@app.post("/api/remote/folder", response_model=List[RemoteFolder])
->>>>>>> db5346c1
+@app.post("/api/remote/folder", response_model=List[RemoteFolder] | ResponseModel)
 async def get_remote_folders(connection: RemoteConnection):
     try:
         return get_remote_test_folders(connection)
@@ -458,11 +431,7 @@
             output_tensors=[],
             buffers=[],
             l1_sizes=[],
-<<<<<<< HEAD
-            stack_trace=''
-=======
             stack_trace="",
->>>>>>> db5346c1
         )
 
     # Fetch input tensors
@@ -634,41 +603,9 @@
     )
 
 
-<<<<<<< HEAD
 dist_dir = '/app/backend/public'
 if PathlibPath(dist_dir).exists():
     app.mount("/", StaticFiles(directory=dist_dir, html=True))
-=======
-# Middleware to proxy requests to Vite development server, excluding /api/* requests
-@app.middleware("http")
-async def proxy_middleware(request: Request, call_next):
-    if request.url.path.startswith("/api"):
-        response = await call_next(request)
-        return response
-
-    vite_url = f"http://localhost:5173{request.url.path}"
-    async with httpx.AsyncClient() as client:
-        try:
-            vite_response = await client.request(
-                method=request.method,
-                url=vite_url,
-                content=await request.body(),
-                headers=request.headers,
-                params=request.query_params,
-            )
-            headers = {
-                k: v
-                for k, v in vite_response.headers.items()
-                if k.lower() != "content-encoding"
-            }
-            return StreamingResponse(vite_response.aiter_bytes(), headers=headers)
-        except httpx.RequestError as exc:
-            return JSONResponse(
-                status_code=500,
-                content={"message": f"Error connecting to Vite server: {exc}"},
-            )
-
->>>>>>> db5346c1
 
 if __name__ == "__main__":
     uvicorn.run(app, host="0.0.0.0", port=8000)