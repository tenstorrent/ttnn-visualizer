{
    "folders": [
        {
            "path": ".",
        },
    ],
    "settings": {
        "css.validate": false,
        "less.validate": false,
        "scss.validate": false,
        "editor.formatOnSave": true,
        "eslint.validate": [
            "typescript",
            "typescriptreact"
        ],
        "stylelint.validate": [
            "css",
            "scss"
        ],
        "editor.defaultFormatter": "esbenp.prettier-vscode",
        "editor.codeActionsOnSave": {
            "source.fixAll.eslint": "always",
            "source.fixAll.stylelint": "always",
            "source.fixAll.prettier": "always",
        },
        "cSpell.words": [
            "blueprintjs",
            "dtype",
            "esbenp",
            "hilite",
            "isort",
            "jsonify",
            "matmul",
            "Metalium",
            "mypy",
            "pipx",
            "plotly",
            "Pyenv",
            "pyproject",
            "pytest",
<<<<<<< HEAD
            "tensix",
=======
            "subblock",
            "Tenstorrent",
            "TFLOPs",
>>>>>>> 84960aa4
            "tinycolor",
            "toastify",
            "TTNN",
            "Unhover",
            "venv",
            "xaxis",
            "xref",
            "yaxis",
            "yref"
        ],
        "[python]": {
            "editor.codeActionsOnSave": {
                "source.organizeImports": "explicit"
            },
            "editor.defaultFormatter": "ms-python.black-formatter",
            "editor.formatOnSave": true,
        },
        "isort.args": [
            "--profile",
            "black"
        ],
        "[json]": {
            "editor.defaultFormatter": "vscode.json-language-features",
        },
        "[jsonc]": {
            "editor.defaultFormatter": "vscode.json-language-features",
        },
    },
    "extensions": {
        "recommendations": [
            "dbaeumer.vscode-eslint",
            "esbenp.prettier-vscode",
            "Gruntfuggly.todo-tree",
            "ms-python.black-formatter",
            "ms-python.isort",
            "ms-python.python",
            "streetsidesoftware.code-spell-checker",
            "stylelint.vscode-stylelint"
        ],
    },
}<|MERGE_RESOLUTION|>--- conflicted
+++ resolved
@@ -21,9 +21,9 @@
         "editor.codeActionsOnSave": {
             "source.fixAll.eslint": "always",
             "source.fixAll.stylelint": "always",
-            "source.fixAll.prettier": "always",
         },
         "cSpell.words": [
+            "blackhole",
             "blueprintjs",
             "dtype",
             "esbenp",
@@ -38,13 +38,10 @@
             "Pyenv",
             "pyproject",
             "pytest",
-<<<<<<< HEAD
+            "subblock",
             "tensix",
-=======
-            "subblock",
             "Tenstorrent",
             "TFLOPs",
->>>>>>> 84960aa4
             "tinycolor",
             "toastify",
             "TTNN",
