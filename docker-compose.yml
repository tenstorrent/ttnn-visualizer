services:
  web:
    build:
      context: "."
      dockerfile: ./Dockerfile
      target: "app"
      args:
        - "UID=${UID:-1000}"
        - "GID=${GID:-1000}"
        - "NODE_ENV=${NODE_ENV:-production}"
        - "FLASK_ENV=${FLASK_ENV:-production}"
    env_file:
      - ".env"
    restart: "${DOCKER_RESTART_POLICY:-unless-stopped}"
    stop_grace_period: "3s"
    tty: true
    deploy:
      resources:
        limits:
          cpus: "${DOCKER_WEB_CPUS:-0}"
          memory: "${DOCKER_WEB_MEMORY:-0}"
    healthcheck:
      test: "${DOCKER_WEB_HEALTHCHECK_TEST:-curl localhost:8000/api/up}"
      interval: "60s"
      timeout: "3s"
      start_period: "5s"
      retries: 3
    ports:
      - "${DOCKER_WEB_PORT_FORWARD:-8000}:${PORT:-8000}"
    profiles: ["web"]
    environment:
      - SSH_AUTH_SOCK=/run/host-services/ssh-auth.sock
    volumes:
      # Linux configuration
      - ${SSH_AUTH_SOCK}:/ssh-agent
      # MacOS configuration
<<<<<<< HEAD
      - /run/host-services/ssh-auth.sock:/run/host-services/ssh-auth.sock
=======
      # - /run/host-services/ssh-auth.sock:/ssh-agent
>>>>>>> 3dd43a88

  # To connect to the container in the remote connection dialog use `ssh` and port `22`
  ssh:
    build:
      dockerfile: Dockerfile
      context: ./docker/SSH
      args:
        - "username=w0269804"
        # See README for SSH container for keypath
        - "keypath=./id_ed25519.pub"
    ports:
      - "${DOCKER_SSH_PORT_FORWARD:-2222}:22"<|MERGE_RESOLUTION|>--- conflicted
+++ resolved
@@ -32,13 +32,9 @@
       - SSH_AUTH_SOCK=/run/host-services/ssh-auth.sock
     volumes:
       # Linux configuration
-      - ${SSH_AUTH_SOCK}:/ssh-agent
+      # - ${SSH_AUTH_SOCK}:/ssh-agent
       # MacOS configuration
-<<<<<<< HEAD
-      - /run/host-services/ssh-auth.sock:/run/host-services/ssh-auth.sock
-=======
-      # - /run/host-services/ssh-auth.sock:/ssh-agent
->>>>>>> 3dd43a88
+      - /run/host-services/ssh-auth.sock:/ssh-agent
 
   # To connect to the container in the remote connection dialog use `ssh` and port `22`
   ssh:
