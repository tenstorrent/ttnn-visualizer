module.exports = {
    root: true,
    env: { browser: true, es2020: true },
    extends: [
        'eslint:recommended',
        'plugin:@typescript-eslint/recommended',
        'plugin:react/recommended',
        'plugin:react-hooks/recommended',
        'airbnb-base',
        'erb',
        'plugin:import/recommended',
        'plugin:jsx-a11y/recommended',
        'plugin:compat/recommended',
        'plugin:promise/recommended',
        'prettier',
        'plugin:prettier/recommended',
    ],
    ignorePatterns: ['dist', '.eslintrc.cjs', '*.svg', '*.scss'],
    parser: '@typescript-eslint/parser',
    parserOptions: {
        project: './tsconfig.json',
        tsconfigRootDir: __dirname,
    },
    plugins: [
        'react-refresh', // eslint-plugin-react-refresh
        'eslint-plugin-unused-imports',
        'jsx-a11y', // eslint-plugin-jsx-a11y
        'import', // eslint-import-resolver-typescript
        'promise', // eslint-plugin-promise
        'compat', // eslint-plugin-compat
        'prettier',
    ],
    settings: {
        react: {
            version: '18',
        },
        'import/parsers': {
            '@typescript-eslint/parser': ['.ts', '.tsx'],
        },
        "import/resolver": {
            "typescript": {
                "alwaysTryTypes": true
            }
        }

    },
    rules: {
        'react-refresh/only-export-components': ['warn', { allowConstantExport: true }],
        'import/no-unresolved': 'error',
        'import/no-extraneous-dependencies': 'off',
        '@typescript-eslint/await-thenable': 'error',
        '@typescript-eslint/no-floating-promises': ['error', { ignoreVoid: true, ignoreIIFE: true }],
        '@typescript-eslint/no-misused-promises': [
            'error',
            {
                checksConditionals: true,
                checksSpreads: true,
                checksVoidReturn: false,
            },
        ],
        '@typescript-eslint/no-shadow': 'error',
        'require-await': 'off',
        '@typescript-eslint/require-await': ['error'],
        '@typescript-eslint/no-unused-vars': ['warn', { argsIgnorePattern: '^_', varsIgnorePattern: '^_' }],
        'comma-dangle': ['error', 'always-multiline'],
        curly: ['error', 'all'],
        'import/extensions': ['warn', 'never', { css: 'always', scss: 'always', json: 'always' }],
        'import/no-import-module-exports': 'off',
        'max-classes-per-file': 'off',
        'no-shadow': 'off',
        'no-unused-vars': 'off',
        'no-use-before-define': 'off',
        'prefer-const': 'warn',
        'prettier/prettier': 'warn',
        'react/jsx-filename-extension': ['warn', { extensions: ['.tsx'] }],
        'react/react-in-jsx-scope': 'off',
        'no-plusplus': 'off',
        'no-underscore-dangle': 'off',
        'react/function-component-definition': 0,
        'sort-imports': [
            'error',
            {
                ignoreDeclarationSort: true,
            },
        ],
        'import/first': 'error',
        'import/no-duplicates': 'error',
        'unused-imports/no-unused-imports': 'error',
        'unused-imports/no-unused-vars': [
            'warn',
            { vars: 'all', varsIgnorePattern: '^_', args: 'after-used', argsIgnorePattern: '^_' },
        ],
<<<<<<< HEAD
        'react/require-default-props': 'off'
=======
        'react/require-default-props': 'off',
>>>>>>> a3017b00
    },
};<|MERGE_RESOLUTION|>--- conflicted
+++ resolved
@@ -90,10 +90,6 @@
             'warn',
             { vars: 'all', varsIgnorePattern: '^_', args: 'after-used', argsIgnorePattern: '^_' },
         ],
-<<<<<<< HEAD
         'react/require-default-props': 'off'
-=======
-        'react/require-default-props': 'off',
->>>>>>> a3017b00
     },
 };