[project]
name = "ttnn_visualizer"
authors = []
<<<<<<< HEAD
version = "0.20.0-rc2"
=======
version = "0.20.0"
>>>>>>> 23d3b126
description = "TT Visualizer"
readme = "README.md"
requires-python = ">=3.12"
dependencies = [
    "flask",
    "pandas",
    "gunicorn~=22.0.0",
    "paramiko~=3.4.0",
    "flask_cors==4.0.1",
    "pydantic==2.7.3",
    "pydantic_core==2.18.4",
    "flask_static_digest==0.4.1",
    "setuptools==65.5.0",
    "gevent===24.10.2",
    "python-dotenv==1.0.1",
    "sqlalchemy==2.0.34",
    "flask-socketio==5.4.1",
    "flask-sqlalchemy==3.1.1",
    "PyYAML==6.0.2",
    "python-dotenv==1.0.1"
]

classifiers = [
    "Programming Language :: Python :: 3",
    "License :: OSI Approved :: MIT License",
    "Operating System :: OS Independent",
]


[tool.setuptools]
package-dir = { "" = "backend" }

[tool.setuptools.packages.find]
where = ["backend"]

[build-system]
requires = ["setuptools==69.5.1", "setuptools-scm==7.1.0", "wheel"]
build-backend = "setuptools.build_meta"

[project.scripts]
ttnn-visualizer = "ttnn_visualizer.app:main"

[tool.black]
line-length = 88
target-version = ['py37']
include = 'backend/\.pyi?$'
exclude = '''
/(
    \.git
    | \.hg
    | \.mypy_cache
    | \.tox
    | \.venv
    | _build
    | buck-out
    | build
    | dist

    # The following are specific to Black, you probably don't want those.
    | blib2to3
    | tests/data
)/
'''
<|MERGE_RESOLUTION|>--- conflicted
+++ resolved
@@ -1,11 +1,7 @@
 [project]
 name = "ttnn_visualizer"
 authors = []
-<<<<<<< HEAD
-version = "0.20.0-rc2"
-=======
 version = "0.20.0"
->>>>>>> 23d3b126
 description = "TT Visualizer"
 readme = "README.md"
 requires-python = ">=3.12"
