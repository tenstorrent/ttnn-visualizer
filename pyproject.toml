--- conflicted
+++ resolved
@@ -1,11 +1,7 @@
 [project]
 name = "ttnn_visualizer"
 authors = []
-<<<<<<< HEAD
-version = "0.38.1.1"
-=======
 version = "0.38.3"
->>>>>>> 7fbf7209
 description = "TT-NN Visualizer"
 readme = "README.md"
 requires-python = ">=3.10"
