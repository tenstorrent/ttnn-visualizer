// SPDX-License-Identifier: Apache-2.0
//
// SPDX-FileCopyrightText: © 2024 Tenstorrent AI ULC

<<<<<<< HEAD
import { PlotData, PlotDatum, PlotMouseEvent } from 'plotly.js';
import { Tensor } from '../model/APIData';
=======
import { Config, Layout, PlotData, PlotDatum, PlotMouseEvent } from 'plotly.js';
import { HistoricalTensor } from '../model/Graph';
import { TensorData } from '../model/APIData';
>>>>>>> cc5cf1df

export const L1RenderConfiguration: PlotConfiguration = {
    height: 110,
    margin: {
        l: 5,
        r: 5,
        b: 40,
        t: 25,
    },
    title: 'L1 Address Space',
};

export const L1SmallRenderConfiguration: PlotConfiguration = {
    height: 90,
    margin: {
        l: 5,
        r: 5,
        b: 40,
        t: 25,
    },
    title: 'L1 Address Space',
};

export const DRAMRenderConfiguration: PlotConfiguration = {
    height: 90,
    margin: {
        l: 5,
        r: 5,
        b: 30,
        t: 25,
    },
    title: 'DRAM Address Space',
};

export const CBRenderConfiguration: PlotConfiguration = {
    height: 80,
    margin: {
        l: 5,
        r: 5,
        b: 30,
        t: 25,
    },
    title: '',
};

export const MAX_LEGEND_LENGTH = 20;

export const BufferSummaryAxisConfiguration: PlotConfiguration = {
    height: 615,
    margin: {
        l: 0,
        r: 0,
        b: 0,
        t: 15,
    },
    xAxis: {
        side: 'top',
    },
    gridColour: '#343434', // $tt-background
    bgColour: '#fff',
} as PlotConfiguration;

export interface PlotConfiguration {
    height?: number;
    margin?: {
        l: number;
        r: number;
        b: number;
        t: number;
    };
    title?: string;
    gridColour?: string;
    bgColour?: string;
    xAxis?: {
        title?: {
            text?: string;
        };
        side?: 'top' | 'bottom';
        tickmode?: 'array' | 'auto' | 'linear';
        tick0?: number;
        dtick?: number;
        tickvals?: number[];
        range?: [number, number];
        tickformat?: string;
        hoverformat?: string;
    };
    yAxis?: {
        title?: {
            text?: string;
        };
        range?: [number, number];
        tickformat?: string;
        hoverformat?: string;
    };
    yAxis2?: {
        title?: {
            text?: string;
        };
        range?: [number, number];
        tickformat?: string;
        hoverformat?: string;
    };
}

export const CONDENSED_PLOT_CHUNK_COLOR = '#9c9e9f';

export interface PlotMouseEventCustom extends PlotMouseEvent {
    points: PlotDatumCustom[];
}

export interface PlotDatumCustom extends PlotDatum {
    data: PlotDataCustom;
}

export interface PlotDataCustom extends PlotData {
    memoryData: {
        address: number;
        size: number;
        tensor: Tensor | null;
    };
}

export interface PlotDataOverrides {
    color?: string;
    hovertemplate?: string;
    colorVariance?: number;
}

export const PerfChartConfig: Partial<Config> = {
    displayModeBar: false,
    displaylogo: false,
    responsive: true,
};

const GRID_COLOUR = '#575757';
const LINE_COLOUR = '#575757';
const LEGEND_COLOUR = '#FFF';

export const PerfChartLayout: Partial<Layout> = {
    autosize: true,
    paper_bgcolor: 'transparent',
    plot_bgcolor: 'transparent',
    showlegend: false,
    margin: {
        l: 50,
        r: 0,
        b: 50,
        t: 0,
    },
    xaxis: {
        gridcolor: GRID_COLOUR,
        linecolor: LINE_COLOUR,
        color: LEGEND_COLOUR,
        title: {
            font: {
                color: LEGEND_COLOUR,
            },
        },
        fixedrange: true,
        zeroline: false,
    },
    yaxis: {
        gridcolor: GRID_COLOUR,
        linecolor: LINE_COLOUR,
        color: LEGEND_COLOUR,
        title: {
            standoff: 20,
            font: {
                color: LEGEND_COLOUR,
            },
        },
        automargin: true,
        fixedrange: true,
        zeroline: false,
    },
    yaxis2: {
        gridcolor: GRID_COLOUR,
        linecolor: LINE_COLOUR,
        color: LEGEND_COLOUR,
        title: {
            standoff: 20,
            font: {
                color: LEGEND_COLOUR,
            },
        },
        overlaying: 'y',
        side: 'right',
        automargin: true,
        fixedrange: true,
        zeroline: false,
    },
};<|MERGE_RESOLUTION|>--- conflicted
+++ resolved
@@ -2,14 +2,8 @@
 //
 // SPDX-FileCopyrightText: © 2024 Tenstorrent AI ULC
 
-<<<<<<< HEAD
-import { PlotData, PlotDatum, PlotMouseEvent } from 'plotly.js';
+import { Config, Layout, PlotData, PlotDatum, PlotMouseEvent } from 'plotly.js';
 import { Tensor } from '../model/APIData';
-=======
-import { Config, Layout, PlotData, PlotDatum, PlotMouseEvent } from 'plotly.js';
-import { HistoricalTensor } from '../model/Graph';
-import { TensorData } from '../model/APIData';
->>>>>>> cc5cf1df
 
 export const L1RenderConfiguration: PlotConfiguration = {
     height: 110,
