--- conflicted
+++ resolved
@@ -1,15 +1,6 @@
 // SPDX-License-Identifier: Apache-2.0
 //
 // SPDX-FileCopyrightText: © 2025 Tenstorrent AI ULC
-
-// Taken from - https://github.com/tenstorrent/tt-metal/blob/main/ttnn/api/tools/profiler/op_profiler.hpp#L33
-export enum OpType {
-    DEVICE_OP = 'tt_dnn_device', // OP implemented in C++ and running on DEVICE
-    PYTHON_OP = 'python_fallback', //  OP fully implemented in python and running on CPU
-    CPU_OP = 'tt_dnn_cpu', // OP implemented in C++ and running on CPU
-    SIGNPOST = 'signpost',
-    UNKNOWN = 'unknown',
-}
 
 export type TableKeys = Partial<keyof PerfTableRow>;
 
@@ -176,7 +167,15 @@
     ColumnHeaders.global_call_count,
 ];
 
-<<<<<<< HEAD
+// Taken from - https://github.com/tenstorrent/tt-metal/blob/main/ttnn/api/tools/profiler/op_profiler.hpp#L33
+export enum OpType {
+    DEVICE_OP = 'tt_dnn_device', // OP implemented in C++ and running on DEVICE
+    PYTHON_OP = 'python_fallback', //  OP fully implemented in python and running on CPU
+    CPU_OP = 'tt_dnn_cpu', // OP implemented in C++ and running on CPU
+    SIGNPOST = 'signpost',
+    UNKNOWN = 'unknown',
+}
+
 export const signpostRowDefaults = {
     global_call_count: null,
     total_percent: null,
@@ -202,14 +201,4 @@
     output_subblock_w: '',
     pm_ideal_ns: '',
     op_type: OpType.SIGNPOST,
-};
-=======
-// Taken from - https://github.com/tenstorrent/tt-metal/blob/main/ttnn/api/tools/profiler/op_profiler.hpp#L33
-export enum OpType {
-    DEVICE_OP = 'tt_dnn_device', // OP implemented in C++ and running on DEVICE
-    PYTHON_OP = 'python_fallback', //  OP fully implemented in python and running on CPU
-    CPU_OP = 'tt_dnn_cpu', // OP implemented in C++ and running on CPU
-    SIGNPOST = 'signpost',
-    UNKNOWN = 'unknown',
-}
->>>>>>> 1c999368
+};