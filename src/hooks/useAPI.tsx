--- conflicted
+++ resolved
@@ -52,7 +52,6 @@
     return operationList;
 };
 
-<<<<<<< HEAD
 interface BuffersByOperation {
     buffers: BufferDataAPI[];
     id: number;
@@ -65,12 +64,9 @@
     const params = { buffer_type: bufferType };
 
     const { data: buffers } = await axiosInstance.get<BuffersByOperation[]>('/api/operation-buffers', { params });
-=======
-const fetchAllBuffers = async () => {
-    const { data: buffers } = await axiosInstance.get('/api/operation-buffers');
+
     return buffers;
 };
->>>>>>> 00d4ce8a
 
 export const fetchOperationBuffers = async (operationId: number | null) => {
     const { data: buffers } = await axiosInstance.get(`/api/operation-buffers/${operationId}`);
@@ -87,14 +83,6 @@
     return useQuery<OperationDescription[], AxiosError>('get-operations', fetchOperations);
 };
 
-<<<<<<< HEAD
-=======
-export const useAllBuffers = () => {
-    return useQuery<{ id: number; buffers: [] }[], AxiosError>('get-operations-buffers', fetchAllBuffers);
-};
-
-
->>>>>>> 00d4ce8a
 export const useOperationDetails = (operationId: number | null) => {
     const { data: operations } = useOperationsList();
     const operation = operations?.filter((_operation) => {
