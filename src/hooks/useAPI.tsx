// SPDX-License-Identifier: Apache-2.0
//
// SPDX-FileCopyrightText: © 2024 Tenstorrent AI ULC

/* eslint-disable @typescript-eslint/no-unused-vars */

import axios, { AxiosError } from 'axios';
import { useQuery } from 'react-query';
import Papa, { ParseResult } from 'papaparse';
import { useMemo } from 'react';
import { useAtomValue } from 'jotai';
import axiosInstance from '../libs/axiosInstance';
import {
    Buffer,
    BufferData,
    BufferPage,
    NodeType,
    OperationDescription,
    OperationDetailsData,
    ReportMetaData,
    TabSession,
    Tensor,
    defaultBuffer,
    defaultOperationDetailsData,
    defaultTensorData,
} from '../model/APIData';
import { BufferType } from '../model/BufferType';
import parseMemoryConfig, { MemoryConfig, memoryConfigPattern } from '../functions/parseMemoryConfig';
import isValidNumber from '../functions/isValidNumber';
import { getUniqueDeviceIDs, mergeMultideviceRows } from '../functions/perfFunctions';
import { RowData } from '../definitions/PerfTable';
import { isDeviceOperation } from '../functions/filterOperations';
<<<<<<< HEAD
=======
import { selectedRangeAtom } from '../store/app';
>>>>>>> 23d3b126

const parseFileOperationIdentifier = (stackTrace: string): string => {
    const regex = /File\s+"(?:.+\/)?([^/]+)",\s+line\s+(\d+)/;
    const match = stackTrace.match(regex);

    if (match) {
        return `${match[1]}:${match[2]}`;
    }

    return '';
};

export const fetchTabSession = async (): Promise<TabSession | null> => {
    // eslint-disable-next-line promise/valid-params
    const response = await axiosInstance.get<TabSession>('/api/session').catch();
    return response?.data;
};

export const fetchBufferPages = async (
    operationId: number,
    address?: number | string,
    bufferType?: BufferType,
    deviceId?: number,
): Promise<BufferPage[]> => {
    const response = await axiosInstance.get<BufferPage[]>(`/api/buffer-pages`, {
        params: {
            operation_id: operationId,
            address,
            buffer_type: bufferType,
            // device_id: deviceId,
        },
    });
    return response.data;
};

const fetchOperationDetails = async (id: number | null): Promise<OperationDetailsData> => {
    if (id === null) {
        return defaultOperationDetailsData;
    }
    try {
        const { data: operationDetails } = await axiosInstance.get<OperationDetailsData>(`/api/operations/${id}`, {
            maxRedirects: 1,
        });
        return {
            ...operationDetails,
            operationFileIdentifier: parseFileOperationIdentifier(operationDetails.stack_trace),
        };
    } catch (error: unknown) {
        if (axios.isAxiosError(error)) {
            if (error.response && error.response.status >= 400 && error.response.status < 500) {
                // we may want to handle this differently
                throw error;
            }
            if (error.response && error.response.status >= 500) {
                throw error;
            }
        }
    }
    return defaultOperationDetailsData;
};

const fetchOperations = async (deviceId?: number): Promise<OperationDescription[]> => {
    const tensorList: Map<number, Tensor> = new Map<number, Tensor>();
    const { data: operationList } = await axiosInstance.get<OperationDescription[]>('/api/operations', {
        params: {
            device_id: deviceId,
        },
    });

    return operationList.map((operation: OperationDescription) => {
        operation.operationFileIdentifier = parseFileOperationIdentifier(operation.stack_trace);

        const outputs = operation.outputs.map((tensor) => {
            const tensorWithMetadata = {
                ...tensor,
                producerOperation: operation,
                operationIdentifier: `${operation.id} ${operation.name} ${operation.operationFileIdentifier}`,
            };

            tensorList.set(tensor.id, tensorWithMetadata);

            return { ...tensorWithMetadata, io: 'output' };
        });

        const inputs = operation.inputs.map((tensor) => {
            const cachedTensor = tensorList.get(tensor.id);
            if (cachedTensor) {
                return { ...cachedTensor, io: 'input' };
            }
            return { ...tensor, io: 'input' };
        });

        const argumentsWithParsedValues = operation.arguments.map((argument) =>
            argument.name === 'memory_config' || memoryConfigPattern.test(argument.value)
                ? {
                      ...argument,
                      parsedValue: argument.value ? (parseMemoryConfig(argument.value) as MemoryConfig) : null,
                  }
                : argument,
        );
        return {
            ...operation,
            operationFileIdentifier: parseFileOperationIdentifier(operation.stack_trace),
            outputs,
            inputs,
            arguments: argumentsWithParsedValues,
        } as OperationDescription;
    });
};

export interface BuffersByOperationData {
    buffers: Buffer[];
    id: number;
    name: string;
}

export interface DeviceData {
    address_at_first_l1_bank: number;
    address_at_first_l1_cb_buffer: number;
    cb_limit: number;
    device_id: number;
    l1_bank_size: number;
    l1_num_banks: number;
    num_banks_per_storage_core: number;
    num_compute_cores: number;
    num_storage_cores: number;
    num_x_compute_cores: number;
    num_x_cores: number;
    num_y_compute_cores: number;
    num_y_cores: number;
    total_l1_for_interleaved_buffers: number;
    total_l1_for_sharded_buffers: number;
    total_l1_for_tensors: number;
    total_l1_memory: number;
    worker_l1_size: number;
}

export interface PerformanceData {
    PCIe_slot: number;
    RISC_processor_type: string; // Can we scope this down to a specific set of values?
    core_x: number;
    core_y: number;
    run_ID: number;
    run_host_ID: number;
    source_file: string;
    source_line: number;
    stat_value: number;
    'time[cycles_since_reset]': number;
    timer_id: number;
    zone_name: string; // Can we scope this down to a specific set of values?
    zone_phase: 'begin' | 'end';
}

const fetchAllBuffers = async (bufferType: BufferType | null): Promise<BuffersByOperationData[]> => {
    const params = {
        buffer_type: bufferType,
    };

    const { data: buffers } = await axiosInstance.get<BuffersByOperationData[]>('/api/operation-buffers', {
        params,
    });

    return buffers;
};

export const fetchOperationBuffers = async (operationId: number | null) => {
    const { data: buffers } = await axiosInstance.get(`/api/operation-buffers/${operationId}`);

    return buffers;
};

const fetchReportMeta = async (): Promise<ReportMetaData> => {
    const { data: meta } = await axiosInstance.get<ReportMetaData>('/api/config');

    return meta;
};

const fetchDevices = async () => {
    const { data: meta } = await axiosInstance.get<DeviceData[]>('/api/devices');

    return meta;
};

const fetchPerformanceDataRaw = async (): Promise<ParseResult<string>> => {
    const { data } = await axiosInstance.get<string>('/api/profiler/perf-results/raw');

    return new Promise<ParseResult<string>>((resolve, reject) => {
        Papa.parse<string>(data, {
            complete: (results) => resolve(results),
            error: (error: Error) => reject(error),
            header: true,
        });
    });
};

interface MetaData {
    architecture: string | null;
    frequency: number | null;
}

interface FetchDeviceLogRawResult {
    deviceMeta: MetaData;
    deviceLog: ParseResult<string>;
}

const fetchDeviceLogRaw = async (): Promise<FetchDeviceLogRawResult> => {
    const { data } = await axiosInstance.get<string>('/api/profiler/device-log/raw');

    function parseArchAndFreq(input: string): MetaData {
        const archMatch = input.match(/ARCH:\s*([\w\d_]+)/);
        const freqMatch = input.match(/CHIP_FREQ\[MHz\]:\s*(\d+)/);
        const architecture = archMatch ? archMatch[1] : null;
        const frequency = freqMatch ? parseInt(freqMatch[1], 10) : null;

        return { architecture, frequency };
    }

    return new Promise<FetchDeviceLogRawResult>((resolve, reject) => {
        const rows = data.split('\n');
        const csv = rows.slice(1); // Remove the first row
        const deviceMeta = parseArchAndFreq(rows[0]);
        const headers = csv!
            .shift()!
            .split(/,\s{1,2}/)
            .join(','); // headers without spaces
        const processedCsv = [headers, ...csv].join('\n');
        Papa.parse<string>(processedCsv, {
            header: true,
            complete: (deviceLog) => resolve({ deviceMeta, deviceLog }),
            error: (error: Error) => reject(error),
        });
    });
};

export const useOperationsList = (useRange?: boolean) => {
    const range = useAtomValue(selectedRangeAtom);

    const response = useQuery<OperationDescription[], AxiosError>({
        queryFn: () => fetchOperations(),
        queryKey: ['get-operations'],
        retry: false,
    });

    return useMemo(() => {
        if (useRange && response.data && range) {
            response.data = response.data.filter((operation) => operation.id >= range[0] && operation.id <= range[1]);
        }

        return response;
        // eslint-disable-next-line react-hooks/exhaustive-deps
    }, [range, response.isLoading]);
};

export const useOperationDetails = (operationId: number | null) => {
    const { data: operations } = useOperationsList();
    const operation = operations?.filter((_operation) => _operation.id === operationId)[0];

    // TEMP device id handling
    const deviceId = 0;

    const operationDetails = useQuery<OperationDetailsData>(
        ['get-operation-detail', operationId, deviceId],
        () => fetchOperationDetails(operationId),
        {
            retry: 2,
            retryDelay: (retryAttempt) => Math.min(retryAttempt * 100, 500),
        },
    );

    // TEMP device id handling
    if (operationDetails.data) {
        operationDetails.data.buffers = operationDetails.data.buffers.filter((buffer) =>
            isValidNumber(deviceId) ? buffer.device_id === deviceId : true,
        );
    }

    return {
        operation,
        operationDetails,
    };
};

export const usePreviousOperationDetails = (operationId: number) => {
    // TODO: change to return array and number of previous operations
    const { data: operations } = useOperationsList();

    const operation = operations?.find((_operation, index, operationList) => {
        return operationList[index + 1]?.id === operationId;
    });

    return useOperationDetails(operation ? operation.id : null);
};

export const usePreviousOperation = (operationId: number) => {
    const { data: operations } = useOperationsList();

    const operation = operations?.find((_operation, index, operationList) => {
        return operationList[index + 1]?.id === operationId;
    });

    return operation ? { id: operation.id, name: operation.name } : undefined;
};

export const useNextOperation = (operationId: number) => {
    const { data: operations } = useOperationsList();

    const operation = operations?.find((_operation, index, operationList) => {
        return operationList[index - 1]?.id === operationId;
    });

    return operation ? { id: operation.id, name: operation.name } : undefined;
};

export const useGetDeviceOperationsListByOp = () => {
    const { data: operations } = useOperationsList();

    return useMemo(() => {
        return (
            operations
                ?.map((operation) => {
                    const ops = operation.device_operations
                        .filter((op) => op.node_type === NodeType.function_start)
                        .map((deviceOperation) => deviceOperation.params.name)
                        .filter((opName) => isDeviceOperation(opName));
                    return { id: operation.id, name: operation.name, ops };
                })
                .filter((data) => {
                    return data.ops.length > 0;
                }) || []
        );
    }, [operations]);
};

export const useGetDeviceOperationsList = (): DeviceOperationMapping[] => {
<<<<<<< HEAD
    const { data: operations } = useOperationsList();
    const { data: devices } = useDevices();

    /**
     * TODO: update when device op data is device bound
     * @description Collapse multi-device operations into single entry temporary logic, this can under certain circumstances lead to false positives
     * @param data
     * @param numDevices
     */
    const collapseMultideviceOPs = (data: DeviceOperationMapping[], numDevices: number): DeviceOperationMapping[] => {
        if (numDevices === 1) {
            return data;
        }

        const result: DeviceOperationMapping[] = [];
        const operationCountByKey = new Map<string, number>();

        for (const { name, id } of data) {
            const key = `${name}-${id}`;
            operationCountByKey.set(key, (operationCountByKey.get(key) || 0) + 1);
        }

        const seen = new Set<string>();

        for (const item of data) {
            const key = `${item.name}-${item.id}`;
            if (!seen.has(key) && operationCountByKey.get(key) === numDevices) {
                result.push(item);
                seen.add(key);
            }
        }

        return result;
    };

    return useMemo(() => {
        if (!operations || !devices) {
            return [];
        }
        const result = operations.flatMap((operation) =>
            operation.device_operations
                .filter(
                    (op) =>
                        op.node_type === NodeType.function_start && op.params.name && isDeviceOperation(op.params.name),
                )
                .map((deviceOperation) => ({
                    name: deviceOperation.params.name,
                    id: operation.id,
                    operationName: operation.name,
                })),
        );
        return collapseMultideviceOPs(result, devices.length);
    }, [operations, devices]);
};

export interface DeviceOperationMapping {
    name: string;
    id: number;
    operationName: string;
    perfData?: RowData;
}

export const useNormalizedPerformance = (): RowData[] => {
    const { data } = usePerformance();

    return useMemo(() => {
        if (!data?.data || data.data.length === 0) {
            return [];
        }
        // @ts-expect-error this should be just fine
        let df: RowData[] = (data.data.slice() as RowData[]).filter(
            (r) => !r['OP CODE']?.includes('(torch)') && !(r['OP CODE'] === ''),
        );

        df.forEach((r, index) => {
            r.ORIGINAL_ID = index + 2;
        });

        if (df.length > 0 && 'HOST START TS' in df[0]) {
            df = df.sort((a, b) => Number(a['HOST START TS'] || 0) - Number(b['HOST START TS'] || 0));
        }

        const uniqueDeviceIDs = getUniqueDeviceIDs(df);

        if (uniqueDeviceIDs.length > 1) {
            df = mergeMultideviceRows(df);
        }

        return df;
    }, [data]);
};
export const useGetDeviceOperationListPerf = () => {
    const deviceOperations: DeviceOperationMapping[] = useGetDeviceOperationsList();
    const data = useNormalizedPerformance();

    return useMemo(() => {
        const isValid = deviceOperations.every((deviceOperation, index) => {
            const perfData = data[index];
            if (perfData && perfData['OP CODE'] === deviceOperation.name) {
                deviceOperation.perfData = perfData;
                return true;
            }
            return false;
        });
        return isValid ? deviceOperations : [];
    }, [data, deviceOperations]);
};

/**
 * @description op id to perf id mapping with all Op ids including missing perf ids and host ids
 */
export const useOptoPerfIdAll = () => {
    const { data: operations } = useOperationsList();
    const deviceOperations: DeviceOperationMapping[] = useGetDeviceOperationsList();
    const data = useNormalizedPerformance();

    return useMemo(() => {
=======
    const { data: operations } = useOperationsList();
    const { data: devices } = useDevices();

    /**
     * TODO: update when device op data is device bound
     * @description Collapse multi-device operations into single entry temporary logic, this can under certain circumstances lead to false positives
     * @param data
     * @param numDevices
     */
    const collapseMultideviceOPs = (data: DeviceOperationMapping[], numDevices: number): DeviceOperationMapping[] => {
        if (numDevices === 1) {
            return data;
        }

        const result: DeviceOperationMapping[] = [];
        const operationCountByKey = new Map<string, number>();

        for (const { name, id } of data) {
            const key = `${name}-${id}`;
            operationCountByKey.set(key, (operationCountByKey.get(key) || 0) + 1);
        }

        const seen = new Set<string>();

        for (const item of data) {
            const key = `${item.name}-${item.id}`;
            if (!seen.has(key) && operationCountByKey.get(key) === numDevices) {
                result.push(item);
                seen.add(key);
            }
        }

        return result;
    };

    return useMemo(() => {
        if (!operations || !devices) {
            return [];
        }
        const result = operations.flatMap((operation) =>
            operation.device_operations
                .filter(
                    (op) =>
                        op.node_type === NodeType.function_start && op.params.name && isDeviceOperation(op.params.name),
                )
                .map((deviceOperation) => ({
                    name: deviceOperation.params.name,
                    id: operation.id,
                    operationName: operation.name,
                })),
        );
        return collapseMultideviceOPs(result, devices.length);
    }, [operations, devices]);
};

export interface DeviceOperationMapping {
    name: string;
    id: number;
    operationName: string;
    perfData?: RowData;
}

export const useNormalizedPerformance = (): RowData[] => {
    const { data } = usePerformance();

    return useMemo(() => {
        if (!data?.data || data.data.length === 0) {
            return [];
        }
        // @ts-expect-error this should be just fine
        let df: RowData[] = (data.data.slice() as RowData[]).filter(
            (r) => !r['OP CODE']?.includes('(torch)') && !(r['OP CODE'] === ''),
        );

        df.forEach((r, index) => {
            r.ORIGINAL_ID = index + 2;
        });

        if (df.length > 0 && 'HOST START TS' in df[0]) {
            df = df.sort((a, b) => Number(a['HOST START TS'] || 0) - Number(b['HOST START TS'] || 0));
        }

        const uniqueDeviceIDs = getUniqueDeviceIDs(df);

        if (uniqueDeviceIDs.length > 1) {
            df = mergeMultideviceRows(df);
        }

        return df;
    }, [data]);
};
export const useGetDeviceOperationListPerf = () => {
    const deviceOperations: DeviceOperationMapping[] = useGetDeviceOperationsList();
    const data = useNormalizedPerformance();

    return useMemo(() => {
        const isValid = deviceOperations.every((deviceOperation, index) => {
            const perfData = data[index];
            if (perfData && perfData['OP CODE'] === deviceOperation.name) {
                deviceOperation.perfData = perfData;
                return true;
            }
            return false;
        });
        return isValid ? deviceOperations : [];
    }, [data, deviceOperations]);
};

/**
 * @description op id to perf id mapping with all Op ids including missing perf ids and host ids
 */
export const useOptoPerfIdAll = () => {
    const { data: operations } = useOperationsList();
    const deviceOperations: DeviceOperationMapping[] = useGetDeviceOperationsList();
    const data = useNormalizedPerformance();

    return useMemo(() => {
>>>>>>> 23d3b126
        const ids = deviceOperations.map((deviceOperation, index) => {
            const perfData = data[index];
            return perfData && perfData['OP CODE'] === deviceOperation.name
                ? { opId: deviceOperation.id, perfId: perfData.ORIGINAL_ID }
                : { opId: deviceOperation.id, perfId: -1 };
        });

        return (
            operations?.map((operation) => {
                const op = ids.find((id) => id.opId === operation.id);
                return op || { opId: operation.id, perfId: -1 };
            }) || []
        );
    }, [data, deviceOperations, operations]);
};

/**
 * @description op id to perf id mapping only for existing perf ids
 */
export const useOptoPerfIdFiltered = () => {
    const opMapping = useGetDeviceOperationListPerf();
    return useMemo(
        () =>
            opMapping.map(({ id, perfData }) => {
                return {
                    opId: id,
                    perfId: perfData?.ORIGINAL_ID,
                };
            }),
        [opMapping],
    );
};

// Not currently used
export const useReportMeta = () => {
    return useQuery<ReportMetaData, AxiosError>('get-report-config', fetchReportMeta);
};

export const useBufferPages = (
    operationId: number,
    address?: number | string,
    bufferType?: BufferType,
    deviceId?: number,
) => {
    return useQuery<BufferPage[], AxiosError>(['get-buffer-pages', operationId, address, bufferType, deviceId], () =>
        fetchBufferPages(operationId, address, bufferType, deviceId),
    );
};

export const fetchTensors = async (deviceId?: number | null): Promise<Tensor[]> => {
    try {
        const { data: tensorList } = await axiosInstance.get<Tensor[]>('/api/tensors', {
            maxRedirects: 1,
            params: {
                // device_id: deviceId,Ignatius Holidaya,
            },
        });

        const operationsList = await fetchOperations();

        for (const tensor of tensorList) {
            if (tensor.producers.length > 0) {
                const producerId = tensor.producers[0];
                const operationDetails = operationsList.find((operation) => operation.id === producerId);
                const outputTensor = operationDetails?.outputs.find((output) => output.id === tensor.id);

                if (outputTensor) {
                    tensor.operationIdentifier = outputTensor.operationIdentifier;
                }
            }
        }

        return tensorList;
    } catch (error: unknown) {
        if (axios.isAxiosError(error)) {
            if (error.response && error.response.status >= 400 && error.response.status < 500) {
                // we may want to handle this differently
                throw error;
            }
            if (error.response && error.response.status >= 500) {
                throw error;
            }
        }
    }

    return [defaultTensorData];
};

export const useTensors = (useRange?: boolean, deviceId?: number | null) => {
    const range = useAtomValue(selectedRangeAtom);

    const response = useQuery<Tensor[], AxiosError>({
        queryFn: () => fetchTensors(deviceId),
        queryKey: ['get-tensors', deviceId],
        retry: false,
    });

    return useMemo(() => {
        if (response.data && range && useRange) {
            response.data = response.data.filter(
                (tensor) =>
                    tensor.consumers.some((id) => id >= range[0] && id <= range[1]) ||
                    tensor.producers.some((id) => id >= range[0] && id <= range[1]),
            );
        }

        return response;
        // eslint-disable-next-line react-hooks/exhaustive-deps
    }, [range, response.isLoading]);
};

export const useDevices = () => {
    return useQuery<DeviceData[], AxiosError>('get-devices', fetchDevices);
};

export const fetchNextUseOfBuffer = async (address: number | null, consumers: number[]): Promise<BufferData> => {
    if (!address || !consumers.length) {
        return defaultBuffer;
    }

    const { data: buffer } = await axiosInstance.get(
        `/api/buffer?address=${address}&operation_id=${consumers[consumers.length - 1]}`,
    );

    buffer.next_usage = buffer.operation_id - consumers[consumers.length - 1];

    return buffer;
};

export const useNextBuffer = (address: number | null, consumers: number[], queryKey: string) => {
    return useQuery<BufferData, AxiosError>(queryKey, {
        queryFn: () => fetchNextUseOfBuffer(address, consumers),
        retry: false,
    });
};

export const useBuffers = (bufferType: BufferType, useRange?: boolean) => {
    const range = useAtomValue(selectedRangeAtom);

    const response = useQuery({
        queryFn: () => fetchAllBuffers(bufferType),
        queryKey: ['fetch-all-buffers', bufferType],
    });

    return useMemo(() => {
        if (response.data && range && useRange) {
            response.data = response.data.filter((operation) => operation.id >= range[0] && operation.id <= range[1]);
        }

        return response;
        // eslint-disable-next-line react-hooks/exhaustive-deps
    }, [range, response.isLoading]);
};

export const useDeviceLog = () => {
    return useQuery({
        queryFn: () => fetchDeviceLogRaw(),
        queryKey: 'get-device-log-raw',
    });
};

export const usePerformance = () => {
    return useQuery({
        queryFn: () => fetchPerformanceDataRaw(),
        queryKey: 'get-performance-data-raw',
    });
};

export const useSession = (reportName: string | null, profileName: string | null) => {
    return useQuery({
        queryFn: () => fetchTabSession(),
        queryKey: ['get-session', reportName, profileName],
        initialData: null,
    });
};<|MERGE_RESOLUTION|>--- conflicted
+++ resolved
@@ -30,10 +30,7 @@
 import { getUniqueDeviceIDs, mergeMultideviceRows } from '../functions/perfFunctions';
 import { RowData } from '../definitions/PerfTable';
 import { isDeviceOperation } from '../functions/filterOperations';
-<<<<<<< HEAD
-=======
 import { selectedRangeAtom } from '../store/app';
->>>>>>> 23d3b126
 
 const parseFileOperationIdentifier = (stackTrace: string): string => {
     const regex = /File\s+"(?:.+\/)?([^/]+)",\s+line\s+(\d+)/;
@@ -368,7 +365,6 @@
 };
 
 export const useGetDeviceOperationsList = (): DeviceOperationMapping[] => {
-<<<<<<< HEAD
     const { data: operations } = useOperationsList();
     const { data: devices } = useDevices();
 
@@ -486,125 +482,6 @@
     const data = useNormalizedPerformance();
 
     return useMemo(() => {
-=======
-    const { data: operations } = useOperationsList();
-    const { data: devices } = useDevices();
-
-    /**
-     * TODO: update when device op data is device bound
-     * @description Collapse multi-device operations into single entry temporary logic, this can under certain circumstances lead to false positives
-     * @param data
-     * @param numDevices
-     */
-    const collapseMultideviceOPs = (data: DeviceOperationMapping[], numDevices: number): DeviceOperationMapping[] => {
-        if (numDevices === 1) {
-            return data;
-        }
-
-        const result: DeviceOperationMapping[] = [];
-        const operationCountByKey = new Map<string, number>();
-
-        for (const { name, id } of data) {
-            const key = `${name}-${id}`;
-            operationCountByKey.set(key, (operationCountByKey.get(key) || 0) + 1);
-        }
-
-        const seen = new Set<string>();
-
-        for (const item of data) {
-            const key = `${item.name}-${item.id}`;
-            if (!seen.has(key) && operationCountByKey.get(key) === numDevices) {
-                result.push(item);
-                seen.add(key);
-            }
-        }
-
-        return result;
-    };
-
-    return useMemo(() => {
-        if (!operations || !devices) {
-            return [];
-        }
-        const result = operations.flatMap((operation) =>
-            operation.device_operations
-                .filter(
-                    (op) =>
-                        op.node_type === NodeType.function_start && op.params.name && isDeviceOperation(op.params.name),
-                )
-                .map((deviceOperation) => ({
-                    name: deviceOperation.params.name,
-                    id: operation.id,
-                    operationName: operation.name,
-                })),
-        );
-        return collapseMultideviceOPs(result, devices.length);
-    }, [operations, devices]);
-};
-
-export interface DeviceOperationMapping {
-    name: string;
-    id: number;
-    operationName: string;
-    perfData?: RowData;
-}
-
-export const useNormalizedPerformance = (): RowData[] => {
-    const { data } = usePerformance();
-
-    return useMemo(() => {
-        if (!data?.data || data.data.length === 0) {
-            return [];
-        }
-        // @ts-expect-error this should be just fine
-        let df: RowData[] = (data.data.slice() as RowData[]).filter(
-            (r) => !r['OP CODE']?.includes('(torch)') && !(r['OP CODE'] === ''),
-        );
-
-        df.forEach((r, index) => {
-            r.ORIGINAL_ID = index + 2;
-        });
-
-        if (df.length > 0 && 'HOST START TS' in df[0]) {
-            df = df.sort((a, b) => Number(a['HOST START TS'] || 0) - Number(b['HOST START TS'] || 0));
-        }
-
-        const uniqueDeviceIDs = getUniqueDeviceIDs(df);
-
-        if (uniqueDeviceIDs.length > 1) {
-            df = mergeMultideviceRows(df);
-        }
-
-        return df;
-    }, [data]);
-};
-export const useGetDeviceOperationListPerf = () => {
-    const deviceOperations: DeviceOperationMapping[] = useGetDeviceOperationsList();
-    const data = useNormalizedPerformance();
-
-    return useMemo(() => {
-        const isValid = deviceOperations.every((deviceOperation, index) => {
-            const perfData = data[index];
-            if (perfData && perfData['OP CODE'] === deviceOperation.name) {
-                deviceOperation.perfData = perfData;
-                return true;
-            }
-            return false;
-        });
-        return isValid ? deviceOperations : [];
-    }, [data, deviceOperations]);
-};
-
-/**
- * @description op id to perf id mapping with all Op ids including missing perf ids and host ids
- */
-export const useOptoPerfIdAll = () => {
-    const { data: operations } = useOperationsList();
-    const deviceOperations: DeviceOperationMapping[] = useGetDeviceOperationsList();
-    const data = useNormalizedPerformance();
-
-    return useMemo(() => {
->>>>>>> 23d3b126
         const ids = deviceOperations.map((deviceOperation, index) => {
             const perfData = data[index];
             return perfData && perfData['OP CODE'] === deviceOperation.name
@@ -659,7 +536,7 @@
         const { data: tensorList } = await axiosInstance.get<Tensor[]>('/api/tensors', {
             maxRedirects: 1,
             params: {
-                // device_id: deviceId,Ignatius Holidaya,
+                // device_id: deviceId,
             },
         });
 
