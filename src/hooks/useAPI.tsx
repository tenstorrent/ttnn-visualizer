import axios, { AxiosError } from 'axios';
import { useQuery } from 'react-query';
<<<<<<< HEAD
import { OperationDetailsData } from '../model/APIData';
import { MicroOperation, Operation } from '../model/Graph';
=======
import { OperationDetailsData, ReportMetaData } from '../model/APIData';
import { Operation } from '../model/Graph';
>>>>>>> f4fd8094

const fetchOperationDetails = async (id: number): Promise<OperationDetailsData> => {
    const response = await axios.get<OperationDetailsData>(`/api/get-operation-details/${id}`);

    return response.data;
};
const fetchOperations = async (): Promise<Operation[]> => {
<<<<<<< HEAD
    const [{ data: operationList }, { data: microOperations }] = await Promise.all([
        axios.get<Omit<Operation, 'microOperations'>[]>('/api/get-operations'),
        axios.get<MicroOperation[]>('/api/get-operation-history'),
    ]);

    return operationList.map((operation) => ({
        ...operation,
        microOperations:
            microOperations.filter((microOperation) => microOperation.ttnn_operation_id === operation.id) || [],
    })) as Operation[];
=======
    const { data: operationList } = await axios.get<Operation[]>('/api/get-operations');

    return operationList;
>>>>>>> f4fd8094
};

const fetchReportMeta = async (): Promise<ReportMetaData> => {
    const { data: meta } = await axios.get<ReportMetaData>('/api/get-config');

    return meta;
};

export const useOperationsList = () => {
    return useQuery<Operation[], AxiosError>('get-operations', fetchOperations);
};

export const useOperationDetails = (operationId: number) => {
    const { data: operations } = useOperationsList();
    const operation = operations?.filter((_operation) => {
        return _operation.id === operationId;
    })[0];
    const operationDetails = useQuery<OperationDetailsData>(['get-operation-detail', operationId], () =>
        fetchOperationDetails(operationId),
    );

    // TODO: consider useQueries or include operation data on BE

    return {
        operation,
        operationDetails,
    };
};

export const usePreviousOperationDetails = (operationId: number) => {
    // TODO: change to return array and number of previous operations
    const { data: operations } = useOperationsList();

    const operation = operations?.find((_operation, index, operationList) => {
        return operationList[index + 1]?.id === operationId;
    });

    return useOperationDetails(operation?.id || -1);
};

export const usePreviousOperation = (operationId: number) => {
    const { data: operations } = useOperationsList();

    const operation = operations?.find((_operation, index, operationList) => {
        return operationList[index + 1]?.id === operationId;
    });

    return operation ? { id: operation.id, name: operation.name } : undefined;
};

export const useNextOperation = (operationId: number) => {
    const { data: operations } = useOperationsList();

    const operation = operations?.find((_operation, index, operationList) => {
        return operationList[index - 1]?.id === operationId;
    });

    return operation ? { id: operation.id, name: operation.name } : undefined;
};

export const useReportMeta = () => {
    return useQuery<ReportMetaData, AxiosError>('fetch-report-meta', fetchReportMeta);
};<|MERGE_RESOLUTION|>--- conflicted
+++ resolved
@@ -1,12 +1,7 @@
 import axios, { AxiosError } from 'axios';
 import { useQuery } from 'react-query';
-<<<<<<< HEAD
-import { OperationDetailsData } from '../model/APIData';
+import { OperationDetailsData, ReportMetaData } from '../model/APIData';
 import { MicroOperation, Operation } from '../model/Graph';
-=======
-import { OperationDetailsData, ReportMetaData } from '../model/APIData';
-import { Operation } from '../model/Graph';
->>>>>>> f4fd8094
 
 const fetchOperationDetails = async (id: number): Promise<OperationDetailsData> => {
     const response = await axios.get<OperationDetailsData>(`/api/get-operation-details/${id}`);
@@ -14,7 +9,6 @@
     return response.data;
 };
 const fetchOperations = async (): Promise<Operation[]> => {
-<<<<<<< HEAD
     const [{ data: operationList }, { data: microOperations }] = await Promise.all([
         axios.get<Omit<Operation, 'microOperations'>[]>('/api/get-operations'),
         axios.get<MicroOperation[]>('/api/get-operation-history'),
@@ -25,11 +19,6 @@
         microOperations:
             microOperations.filter((microOperation) => microOperation.ttnn_operation_id === operation.id) || [],
     })) as Operation[];
-=======
-    const { data: operationList } = await axios.get<Operation[]>('/api/get-operations');
-
-    return operationList;
->>>>>>> f4fd8094
 };
 
 const fetchReportMeta = async (): Promise<ReportMetaData> => {
