// SPDX-License-Identifier: Apache-2.0
//
// SPDX-FileCopyrightText: © 2025 Tenstorrent AI ULC

import axios, { AxiosError } from 'axios';
import { useQuery } from '@tanstack/react-query';
import Papa, { ParseResult } from 'papaparse';
import { useCallback, useMemo } from 'react';
import { useAtomValue } from 'jotai';
import { NumberRange } from '@blueprintjs/core';
import Ajv from 'ajv';
import axiosInstance from '../libs/axiosInstance';
import {
    Buffer,
    BufferData,
    BufferPage,
    Instance,
    NodeType,
    OperationDescription,
    OperationDetailsData,
    ReportMetaData,
    Tensor,
    defaultBuffer,
    defaultOperationDetailsData,
    defaultTensorData,
} from '../model/APIData';
import { BufferType } from '../model/BufferType';
import parseMemoryConfig, { MemoryConfig, memoryConfigPattern } from '../functions/parseMemoryConfig';
import { OpType, PerfTableRow } from '../definitions/PerfTable';
import { StackedPerfRow } from '../definitions/StackedPerfTable';
import { isDeviceOperation } from '../functions/filterOperations';
import {
    activeNpeOpTraceAtom,
    activePerformanceReportAtom,
    activeProfilerReportAtom,
    comparisonPerformanceReportListAtom,
<<<<<<< HEAD
    filterBySignpostAtom,
=======
    ignoreSignpostsAtom,
>>>>>>> 1c999368
    selectedOperationRangeAtom,
    stackByIn0Atom,
} from '../store/app';
import archWormhole from '../assets/data/arch-wormhole.json';
import archBlackhole from '../assets/data/arch-blackhole.json';
import { DeviceArchitecture } from '../definitions/DeviceArchitecture';
import { NPEData, NPEManifestEntry } from '../model/NPEModel';
import { ChipDesign, ClusterModel } from '../model/ClusterModel';
import npeManifestSchema from '../schemas/npe-manifest.schema.json';
import createToastNotification from '../functions/createToastNotification';
import { normaliseReportFolder } from '../functions/validateReportFolder';
import { Signpost } from '../functions/perfFunctions';

const parseFileOperationIdentifier = (stackTrace: string): string => {
    const regex = /File\s+"(?:.+\/)?([^/]+)",\s+line\s+(\d+)/;
    const match = stackTrace.match(regex);

    if (match) {
        return `${match[1]}:${match[2]}`;
    }

    return '';
};

export const fetchInstance = async (): Promise<Instance | null> => {
    // eslint-disable-next-line promise/valid-params
    const response = await axiosInstance.get<Instance>('/api/instance').catch();
    return response?.data;
};

export const updateInstance = async (payload: Partial<Instance>): Promise<Instance | null> => {
    // eslint-disable-next-line promise/valid-params
    const response = await axiosInstance.put<Instance>('/api/instance', payload).catch();
    return response?.data;
};

export const fetchBufferPages = async (
    operationId: number,
    address?: number | string,
    bufferType?: BufferType,
): Promise<BufferPage[]> => {
    const response = await axiosInstance.get<BufferPage[]>(`/api/buffer-pages`, {
        params: {
            operation_id: operationId,
            address,
            buffer_type: bufferType,
        },
    });
    return response.data;
};

const fetchOperationDetails = async (id: number | null): Promise<OperationDetailsData> => {
    if (id === null) {
        return defaultOperationDetailsData;
    }
    try {
        const { data: operationDetails } = await axiosInstance.get<OperationDetailsData>(`/api/operations/${id}`, {
            maxRedirects: 1,
        });
        return {
            ...operationDetails,
            operationFileIdentifier: parseFileOperationIdentifier(operationDetails.stack_trace),
        };
    } catch (error: unknown) {
        if (axios.isAxiosError(error)) {
            if (error.response && error.response.status >= 400 && error.response.status < 500) {
                // we may want to handle this differently
                throw error;
            }
            if (error.response && error.response.status >= 500) {
                throw error;
            }
        }
    }
    return defaultOperationDetailsData;
};

const MAX_RETRY_COUNT = 2;

const fetchOperations = async (): Promise<OperationDescription[]> => {
    const tensorList: Map<number, Tensor> = new Map<number, Tensor>();
    let response = await axiosInstance.get<OperationDescription[]>('/api/operations');
    let operationList = response.data;
    let retryCount = 0;

    // TODO: Figure out why we sometimes get a string back instead of an array so we don't need this hack
    while (!Array.isArray(operationList) && retryCount < MAX_RETRY_COUNT) {
        // eslint-disable-next-line no-console
        console.info('Data is not a JSON array, refetching operations list');
        // eslint-disable-next-line no-await-in-loop
        response = await axiosInstance.get<OperationDescription[]>('/api/operations');
        operationList = response.data;
        retryCount++;
    }

    return operationList.map((operation: OperationDescription) => {
        operation.operationFileIdentifier = parseFileOperationIdentifier(operation.stack_trace);

        const outputs = operation.outputs.map((tensor) => {
            const tensorWithMetadata = {
                ...tensor,
                producerOperation: operation,
                operationIdentifier: `${operation.id} ${operation.name} ${operation.operationFileIdentifier}`,
            };

            tensorList.set(tensor.id, tensorWithMetadata);

            return { ...tensorWithMetadata, io: 'output' };
        });

        const inputs = operation.inputs.map((tensor) => {
            const cachedTensor = tensorList.get(tensor.id);
            if (cachedTensor) {
                return { ...cachedTensor, io: 'input' };
            }
            return { ...tensor, io: 'input' };
        });

        const argumentsWithParsedValues = operation.arguments.map((argument) =>
            argument.name === 'memory_config' || memoryConfigPattern.test(argument.value)
                ? {
                      ...argument,
                      parsedValue: argument.value ? (parseMemoryConfig(argument.value) as MemoryConfig) : null,
                  }
                : argument,
        );

        return {
            ...operation,
            operationFileIdentifier: parseFileOperationIdentifier(operation.stack_trace),
            outputs,
            inputs,
            arguments: argumentsWithParsedValues,
        } as OperationDescription;
    });
};

export interface BuffersByOperationData {
    buffers: Buffer[];
    id: number;
    name: string;
}

export interface DeviceData {
    address_at_first_l1_bank: number;
    address_at_first_l1_cb_buffer: number;
    cb_limit: number;
    device_id: number;
    l1_bank_size: number;
    l1_num_banks: number;
    num_banks_per_storage_core: number;
    num_compute_cores: number;
    num_storage_cores: number;
    num_x_compute_cores: number;
    num_x_cores: number;
    num_y_compute_cores: number;
    num_y_cores: number;
    total_l1_for_interleaved_buffers: number;
    total_l1_for_sharded_buffers: number;
    total_l1_for_tensors: number;
    total_l1_memory: number;
    worker_l1_size: number;
}

export interface PerformanceData {
    PCIe_slot: number;
    RISC_processor_type: string; // Can we scope this down to a specific set of values?
    core_x: number;
    core_y: number;
    run_ID: number;
    run_host_ID: number;
    source_file: string;
    source_line: number;
    stat_value: number;
    'time[cycles_since_reset]': number;
    timer_id: number;
    zone_name: string; // Can we scope this down to a specific set of values?
    zone_phase: 'begin' | 'end';
}

const fetchBuffersByOperation = async (bufferType: BufferType | null): Promise<BuffersByOperationData[]> => {
    const params = {
        buffer_type: bufferType,
    };

    const { data: buffers } = await axiosInstance.get<BuffersByOperationData[]>('/api/operation-buffers', {
        params,
    });

    return buffers;
};

const fetchAllBuffers = async (bufferType: BufferType | null): Promise<Buffer[]> => {
    const params = {
        buffer_type: bufferType,
    };

    const { data: buffers } = await axiosInstance.get<Buffer[]>('/api/buffers', {
        params,
    });

    return buffers;
};

const useGetAllBuffers = (bufferType: BufferType | null) => {
    const activeProfilerReport = useAtomValue(activeProfilerReportAtom);

    return useQuery<Buffer[], AxiosError>({
        queryFn: () => fetchAllBuffers(bufferType),
        queryKey: ['fetch-all-buffers', bufferType, activeProfilerReport],
        staleTime: Infinity,
    });
};

/**
 * @description returns start address of the first L1 small buffer. this is interim solution until BE can collect to devices table
 */
export const useGetL1SmallMarker = (): number => {
    const { data: buffers } = useGetAllBuffers(BufferType.L1_SMALL);

    return useMemo(() => {
        const addresses = buffers?.map((buffer) => {
            return buffer.address;
        }) || [0];

        let min = Infinity;
        for (let i = 0; i < addresses.length; i++) {
            if (addresses[i] < min) {
                min = addresses[i];
            }
        }
        return min === Infinity ? 0 : min;
    }, [buffers]);
};

/**
 * @description returns start of a usable memory region for L1. This assumes identical device configuration.
 */
export const useGetL1StartMarker = (): number => {
    const { data: devices } = useDevices();

    return useMemo(() => {
        if (devices && devices.length > 0) {
            return devices[0].address_at_first_l1_cb_buffer;
        }
        return 0;
    }, [devices]);
};

export const fetchOperationBuffers = async (operationId: number) => {
    const { data: buffers } = await axiosInstance.get(`/api/operation-buffers/${operationId}`);

    return buffers;
};

export const useOperationBuffers = (operationId: number) => {
    return useQuery<BuffersByOperationData, AxiosError>({
        queryKey: ['get-operation-buffers', operationId],
        queryFn: () => fetchOperationBuffers(operationId),
        retry: false,
        staleTime: Infinity,
    });
};

const fetchReportMeta = async (): Promise<ReportMetaData> => {
    const { data: meta } = await axiosInstance.get<ReportMetaData>('/api/config');

    return meta;
};

const fetchDevices = async (reportName: string) => {
    const { data: meta } = await axiosInstance.get<DeviceData[]>('/api/devices');

    if (meta.length === 0) {
        // TODO: Report Name here is actually the path because that's what we store in the atom - atom should store ReportFolder object
        createToastNotification('Data integrity warning: No device information provided.', `/${reportName}`, true);
    }

    return [...new Map(meta.map((device) => [device.device_id, device])).values()];
};

// Not currently used
// const fetchPerformanceDataRaw = async (): Promise<ParseResult<Record<string, string>>> => {
//     const { data } = await axiosInstance.get<string>('/api/performance/perf-results/raw');

//     return new Promise((resolve, reject) => {
//         Papa.parse<Record<string, string>>(data, {
//             complete: (results) => resolve(results),
//             error: (error: Error) => reject(error),
//             header: true,
//         });
//     });
// };

export interface PerformanceReportResponse {
    report: PerfTableRow[];
    stacked_report: StackedPerfRow[];
    signposts?: Signpost[];
}

<<<<<<< HEAD
const fetchPerformanceReport = async (name: string | null, stackByIn0: boolean, signpost: Signpost | null) => {
    const { data } = await axiosInstance.get<PerformanceReportResponse>(`/api/performance/perf-results/report`, {
        params: { name, stackByIn0, signpost: signpost?.op_code },
=======
const fetchPerformanceReport = async (name: string | null, stackByIn0: boolean, ignoreSignposts: boolean) => {
    const { data } = await axiosInstance.get<PerformanceReportResponse>(`/api/performance/perf-results/report`, {
        params: { name, stackByIn0, ignoreSignposts },
>>>>>>> 1c999368
    });

    // Filtering out signposts until proper support is added
    return {
        report: data.report.filter((row) => row.op_type !== OpType.SIGNPOST),
        stacked_report: data.stacked_report.filter((row) => row.op_type !== OpType.SIGNPOST),
    };
};

const fetchNPEManifest = async (): Promise<NPEManifestEntry[]> => {
    const ajv = new Ajv();
    const validateNPEManifest = ajv.compile(npeManifestSchema);
    const { data } = await axiosInstance.get<NPEManifestEntry[]>(`/api/performance/npe/manifest`);
    const valid = validateNPEManifest(data);
    if (!valid) {
        // eslint-disable-next-line no-console
        console.error('Invalid NPE manifest:', validateNPEManifest.errors);
        throw new Error(validateNPEManifest.errors?.map((err) => ` ${err.message}`).join(', '));
    }
    return data;
};

export const useGetNPEManifest = () => {
    const activePerformanceReport = useAtomValue(activePerformanceReportAtom);

    return useQuery<NPEManifestEntry[], AxiosError>({
        queryFn: () => fetchNPEManifest(),
        queryKey: ['get-npe-manifest', activePerformanceReport],
        retry: false,
    });
};

const fetchNPETimeline = async (fileName: string): Promise<NPEData> => {
    const { data } = await axiosInstance.get<NPEData>(`/api/performance/npe/timeline`, {
        params: { filename: fileName },
    });

    return data;
};

export const useNPETimelineFile = (fileName: string | undefined) => {
    return useQuery<NPEData, AxiosError>({
        queryFn: () => fetchNPETimeline(fileName!),
        queryKey: ['get-npe-timeline', fileName],
        retry: false,
        enabled: !!fileName,
    });
};

interface MetaData {
    architecture: DeviceArchitecture | null;
    frequency: number | null;
}

interface FetchDeviceLogRawResult {
    deviceMeta: MetaData;
    deviceLog: ParseResult<Record<string, string>[]>;
}

const fetchDeviceLogRaw = async (name: string | null): Promise<FetchDeviceLogRawResult> => {
    const { data } = await axiosInstance.get<string>('/api/performance/device-log/raw', {
        params: { name },
    });

    function parseArchAndFreq(input: string): MetaData {
        const archMatch = input.match(/ARCH:\s*([\w\d_]+)/);
        const freqMatch = input.match(/CHIP_FREQ\[MHz\]:\s*(\d+)/);
        const architecture = archMatch ? (archMatch[1] as DeviceArchitecture) : null;
        const frequency = freqMatch ? parseInt(freqMatch[1], 10) : null;

        return { architecture, frequency };
    }

    return new Promise<FetchDeviceLogRawResult>((resolve, reject) => {
        const rows = data.split('\n');
        const csv = rows.slice(1); // Remove the first row
        const deviceMeta = parseArchAndFreq(rows[0]);
        const headers = csv!
            .shift()!
            .split(/,\s{1,2}/)
            .join(','); // headers without spaces
        const processedCsv = [headers, ...csv].join('\n');
        Papa.parse<Record<string, string>[]>(processedCsv, {
            header: true,
            complete: (deviceLog) => resolve({ deviceMeta, deviceLog }),
            error: (error: Error) => reject(error),
        });
    });
};

const fetchClusterDescription = async (): Promise<ClusterModel> => {
    const { data } = await axiosInstance.get<ClusterModel>('/api/cluster-descriptor');
    return data;
};

export const useGetClusterDescription = () => {
    const activeProfilerReport = useAtomValue(activeProfilerReportAtom);

    return useQuery({
        queryFn: () => fetchClusterDescription(),
        queryKey: ['get-cluster-description', activeProfilerReport],
        initialData: null,
        retry: false,
    });
};

export const useOperationsList = () => {
    const activeProfilerReport = useAtomValue(activeProfilerReportAtom);
    return useQuery<OperationDescription[], AxiosError>({
        queryFn: () => (activeProfilerReport !== null ? fetchOperations() : Promise.resolve([])),
        queryKey: ['get-operations', activeProfilerReport],
        retry: false,
        staleTime: Infinity,
    });
};

export const useOperationListRange = (): NumberRange | null => {
    const response = useOperationsList();

    return useMemo(
        () => (response?.data?.length ? [response.data?.[0].id, response.data?.[response.data.length - 1].id] : null),
        // TODO: this used to rely on response.isLoading... which iis an invalid dependency. will have to wait for david to come  bakc.
        // this fixes #613 https://github.com/tenstorrent/ttnn-visualizer/issues/613
        [response.data],
    );
};

const fetchNpeOpTrace = async () => {
    const response = await axiosInstance.get<NPEData>('/api/npe');
    return response?.data;
};

export const useNpe = (fileName: string | null) =>
    useQuery<NPEData, AxiosError>({
        queryFn: () => fetchNpeOpTrace(),
        queryKey: ['fetch-npe', fileName],
        retry: false,
        staleTime: 30000,
    });

export const useOperationDetails = (operationId: number | null) => {
    const { data: operations } = useOperationsList();

    // Memoize the operation lookup
    const operation = useMemo(
        () => operations?.find((_operation) => _operation.id === operationId) || null,
        [operations, operationId],
    );

    // Memoized function for fetching operation details
    const fetchDetails = useCallback(() => fetchOperationDetails(operationId), [operationId]);

    const operationDetails = useQuery<OperationDetailsData>({
        queryFn: () => fetchDetails(),
        queryKey: ['get-operation-detail', operationId],
        retry: 2,
        retryDelay: (retryAttempt) => Math.min(retryAttempt * 100, 500),
        staleTime: Infinity,
    });

    const buffersSummary = useMemo(() => {
        if (!operationDetails.data) {
            return [];
        }

        const uniqueBuffers: Map<number, BufferData> = new Map<number, BufferData>();

        operationDetails.data.buffers.forEach((buffer) => {
            // eslint-disable-next-line camelcase
            const { address, max_size_per_bank } = buffer;

            if (address) {
                const existingBuffer = uniqueBuffers.get(address);
                // eslint-disable-next-line camelcase
                if (!existingBuffer || max_size_per_bank > existingBuffer.max_size_per_bank) {
                    uniqueBuffers.set(address, buffer);
                }
            }
        });

        return Array.from(uniqueBuffers.values());
    }, [operationDetails.data]);

    if (operationDetails.data) {
        operationDetails.data.buffersSummary = buffersSummary;
    }

    return {
        operation,
        operationDetails,
    };
};

export const usePreviousOperationDetails = (operationId: number) => {
    // TODO: change to return array and number of previous operations
    const { data: operations } = useOperationsList();

    const operation = operations?.find((_operation, index, operationList) => {
        return operationList[index + 1]?.id === operationId;
    });

    return useOperationDetails(operation ? operation.id : null);
};

export const usePreviousOperation = (operationId: number) => {
    const { data: operations } = useOperationsList();

    const operation = operations?.find((_operation, index, operationList) => {
        return operationList[index + 1]?.id === operationId;
    });

    return operation ? { id: operation.id, name: operation.name } : undefined;
};

export const useNextOperation = (operationId: number) => {
    const { data: operations } = useOperationsList();

    const operation = operations?.find((_operation, index, operationList) => {
        return operationList[index - 1]?.id === operationId;
    });

    return operation ? { id: operation.id, name: operation.name } : undefined;
};

export const useGetDeviceOperationsListByOp = () => {
    const { data: operations } = useOperationsList();

    return useMemo(() => {
        return (
            operations
                ?.map((operation) => {
                    const ops = operation.device_operations
                        .filter((op) => op.node_type === NodeType.function_start)
                        .map((deviceOperation) => deviceOperation.params.name)
                        .filter((opName) => isDeviceOperation(opName));
                    return { id: operation.id, name: operation.name, ops };
                })
                .filter((data) => {
                    return data.ops.length > 0;
                }) || []
        );
    }, [operations]);
};

export const useGetDeviceOperationsList = (): DeviceOperationMapping[] => {
    const { data: operations } = useOperationsList();
    const { data: devices } = useDevices();

    /**
     * TODO: update when device op data is device bound
     * @description Collapse multi-device operations into single entry temporary logic, this can under certain circumstances lead to false positives
     * @param data
     * @param numDevices
     */
    const collapseMultideviceOPs = (data: DeviceOperationMapping[], numDevices: number): DeviceOperationMapping[] => {
        if (numDevices === 1) {
            return data;
        }

        const result: DeviceOperationMapping[] = [];
        const operationCountByKey = new Map<string, number>();

        for (const { name, id } of data) {
            const key = `${name}-${id}`;
            operationCountByKey.set(key, (operationCountByKey.get(key) || 0) + 1);
        }

        const seen = new Set<string>();

        for (const item of data) {
            const key = `${item.name}-${item.id}`;
            if (!seen.has(key) && operationCountByKey.get(key) === numDevices) {
                result.push(item);
                seen.add(key);
            }
        }

        return result;
    };

    return useMemo(() => {
        if (!operations || !devices) {
            return [];
        }
        const result = operations.flatMap((operation) =>
            operation.device_operations
                .filter(
                    (op) =>
                        op.node_type === NodeType.function_start && op.params.name && isDeviceOperation(op.params.name),
                )
                .map((deviceOperation) => ({
                    name: deviceOperation.params.name,
                    id: operation.id,
                    operationName: operation.name,
                })),
        );
        return collapseMultideviceOPs(result, devices.length);
    }, [operations, devices]);
};

export interface DeviceOperationMapping {
    name: string;
    id: number;
    operationName: string;
    perfData?: PerfTableRow;
}

// Unused
const useProxyPerformanceReport = (): PerformanceReportResponse => {
    const activePerformanceReport = useAtomValue(activePerformanceReportAtom);
    const response = usePerformanceReport(activePerformanceReport);

    return useMemo(() => {
        if (!response.data) {
            return { report: [], stacked_report: [] };
        }
        return response.data;
    }, [response.data]);
};

export const useGetDeviceOperationListPerf = () => {
    const deviceOperations: DeviceOperationMapping[] = useGetDeviceOperationsList();
    const data = useProxyPerformanceReport();

    return useMemo(() => {
        const isValid = deviceOperations.every((deviceOperation, index) => {
            const perfData = data.report[index];

            if (perfData && perfData.raw_op_code === deviceOperation.name) {
                deviceOperation.perfData = perfData;
                return true;
            }

            return false;
        });

        return isValid ? deviceOperations : [];
    }, [data, deviceOperations]);
};

/**
 * @description op id to perf id mapping only for existing perf ids
 */
export const useOpToPerfIdFiltered = () => {
    const opMapping = useGetDeviceOperationListPerf();

    return useMemo(
        () =>
            opMapping.map(({ id, perfData }) => {
                return {
                    opId: id,
                    perfId: perfData?.id,
                };
            }),
        [opMapping],
    );
};

export const usePerformanceRange = (): NumberRange | null => {
    const activePerformanceReport = useAtomValue(activePerformanceReportAtom);
    const { data: perfData } = usePerformanceReport(activePerformanceReport);

    return useMemo(
        () =>
            perfData?.report?.length
                ? [
                      Math.min(...perfData.report.map((data) => parseInt(data.id, 10))),
                      Math.max(...perfData.report.map((data) => parseInt(data.id, 10))),
                  ]
                : null,
        [perfData],
    );
};

// Not currently used
export const useReportMeta = () => {
    const activeProfilerReport = useAtomValue(activeProfilerReportAtom);

    return useQuery<ReportMetaData, AxiosError>({
        queryKey: ['get-report-config', activeProfilerReport],
        queryFn: () => fetchReportMeta(),
    });
};

export const useBufferPages = (operationId: number, address?: number | string, bufferType?: BufferType) => {
    return useQuery<BufferPage[], AxiosError>({
        queryKey: ['get-buffer-pages', operationId, address, bufferType],
        queryFn: () => fetchBufferPages(operationId, address, bufferType),
        staleTime: Infinity,
    });
};

export const fetchTensors = async (): Promise<Tensor[]> => {
    try {
        const { data: tensorList } = await axiosInstance.get<Tensor[]>('/api/tensors', {
            maxRedirects: 1,
        });

        const operationsList = await fetchOperations();

        for (const tensor of tensorList) {
            if (tensor.producers.length > 0) {
                const producerId = tensor.producers[0];
                const operationDetails = operationsList.find((operation) => operation.id === producerId);
                const outputTensor = operationDetails?.outputs.find((output) => output.id === tensor.id);

                if (outputTensor) {
                    tensor.operationIdentifier = outputTensor.operationIdentifier;
                }
            }
        }

        return tensorList;
    } catch (error: unknown) {
        if (axios.isAxiosError(error)) {
            if (error.response && error.response.status >= 400 && error.response.status < 500) {
                // we may want to handle this differently
                throw error;
            }
            if (error.response && error.response.status >= 500) {
                throw error;
            }
        }
    }

    return [defaultTensorData];
};

export const useTensors = () => {
    const activeProfilerReport = useAtomValue(activeProfilerReportAtom);

    return useQuery<Tensor[], AxiosError>({
        queryFn: () => fetchTensors(),
        queryKey: ['get-tensors', activeProfilerReport],
        retry: false,
        staleTime: Infinity,
    });
};

export const useDevices = () => {
    const activeProfilerReport = useAtomValue(activeProfilerReportAtom);

    return useQuery<DeviceData[], AxiosError>({
        queryFn: () => (activeProfilerReport !== null ? fetchDevices(activeProfilerReport) : Promise.resolve([])),
        queryKey: ['get-devices', activeProfilerReport],
        retry: false,
        staleTime: Infinity,
    });
};

export const fetchNextUseOfBuffer = async (address: number | null, consumers: number[]): Promise<BufferData> => {
    if (!address || !consumers.length) {
        return defaultBuffer;
    }

    const { data: buffer } = await axiosInstance.get(
        `/api/buffer?address=${address}&operation_id=${consumers[consumers.length - 1]}`,
    );

    buffer.next_usage = buffer.operation_id - consumers[consumers.length - 1];

    return buffer;
};

export const useNextBuffer = (address: number | null, consumers: number[], queryKey: string) => {
    return useQuery<BufferData, AxiosError>({
        queryKey: [queryKey],
        queryFn: () => fetchNextUseOfBuffer(address, consumers),
        retry: false,
        staleTime: Infinity,
    });
};

export const useBuffers = (bufferType: BufferType, useRange?: boolean) => {
    const range = useAtomValue(selectedOperationRangeAtom);
    const activeProfilerReport = useAtomValue(activeProfilerReportAtom);

    const response = useQuery<BuffersByOperationData[], AxiosError>({
        queryFn: () => (activeProfilerReport !== null ? fetchBuffersByOperation(bufferType) : Promise.resolve([])),
        queryKey: ['fetch-all-buffers', bufferType, activeProfilerReport],
        enabled: activeProfilerReport !== null,
        retry: false,
        staleTime: Infinity,
    });

    return useMemo(() => {
        if (response.data && range && useRange) {
            response.data = response.data.filter((operation) => operation.id >= range[0] && operation.id <= range[1]);
        }

        return response;
    }, [range, response, useRange]);
};

export const useDeviceLog = (name?: string | null) => {
    const key = name || null;

    return useQuery({
        queryFn: () => fetchDeviceLogRaw(key),
        queryKey: ['get-device-log-raw', key],
        staleTime: Infinity,
    });
};

export const usePerformanceReport = (name: string | null) => {
<<<<<<< HEAD
    const signpost = useAtomValue(filterBySignpostAtom);
=======
    const ignoreSignposts = useAtomValue(ignoreSignpostsAtom);
>>>>>>> 1c999368
    const stackByIn0 = useAtomValue(stackByIn0Atom);

    const response = useQuery<PerformanceReportResponse, AxiosError>({
        queryFn: () =>
            name !== null
<<<<<<< HEAD
                ? fetchPerformanceReport(name, stackByIn0, signpost)
=======
                ? fetchPerformanceReport(name, stackByIn0, ignoreSignposts)
>>>>>>> 1c999368
                : Promise.resolve({ report: [], stacked_report: [] }),
        queryKey: [
            'get-performance-report',
            name,
            `stackByIn0:${stackByIn0 ? 'true' : 'false'}`,
<<<<<<< HEAD
            `signpost:${signpost ? `${signpost.id}${signpost.op_code}` : null}`,
=======
            `ignoreSignposts:${ignoreSignposts}`,
>>>>>>> 1c999368
        ],
        enabled: name !== null,
        retry: false, // TODO: Added to force not retrying on 4xx errors, might need to handle differently
    });

    return useMemo(
        () => response,
        // eslint-disable-next-line react-hooks/exhaustive-deps
        [response.data, response.error],
    );
};

export const usePerformanceComparisonReport = () => {
    const rawReportNames = useAtomValue(comparisonPerformanceReportListAtom);
    const stackByIn0 = useAtomValue(stackByIn0Atom);
<<<<<<< HEAD
    const signpost = useAtomValue(filterBySignpostAtom);
=======
    const ignoreSignposts = useAtomValue(ignoreSignpostsAtom);
>>>>>>> 1c999368

    const reportNames = useMemo(() => {
        return Array.isArray(rawReportNames) ? [...rawReportNames] : rawReportNames;
    }, [rawReportNames]);

    const response = useQuery<PerformanceReportResponse[], AxiosError>({
        queryFn: async () => {
            if (!reportNames || !Array.isArray(reportNames) || reportNames.length === 0) {
                return [];
            }

            const results = await Promise.all(
<<<<<<< HEAD
                reportNames.map((name) => fetchPerformanceReport(name, stackByIn0, signpost)),
=======
                reportNames.map((name) => fetchPerformanceReport(name, stackByIn0, ignoreSignposts)),
>>>>>>> 1c999368
            );

            return results;
        },
        queryKey: [
            'get-performance-comparison-report',
            reportNames,
            `stackByIn0:${stackByIn0 ? 'true' : 'false'}`,
<<<<<<< HEAD
            `signpost:${signpost ? `${signpost.id}${signpost.op_code}` : null}`,
=======
            `ignoreSignposts:${ignoreSignposts}`,
>>>>>>> 1c999368
        ],
        staleTime: Infinity,
        enabled: !!reportNames,
    });

    const filteredData = useMemo(() => {
        if (response.data) {
            return response.data.map((perfReport: PerformanceReportResponse) => {
                perfReport.report = perfReport.report
                    .slice()
                    .filter((r) => !r.op_code?.includes('(torch)') && !(r.op_code === ''));

                return perfReport;
            });
        }

        return response.data;
    }, [response.data]);

    return useMemo(() => ({ ...response, data: filteredData }), [response, filteredData]);
};

export const useInstance = () => {
    const activeProfilerReport = useAtomValue(activeProfilerReportAtom);
    const activePerformanceReport = useAtomValue(activePerformanceReportAtom);
    const activeNpe = useAtomValue(activeNpeOpTraceAtom);

    return useQuery({
        queryFn: () => fetchInstance(),
        queryKey: ['fetch-instance', activeProfilerReport, activePerformanceReport, activeNpe],
        initialData: null,
    });
};
export const useArchitecture = (arch: DeviceArchitecture): ChipDesign => {
    switch (arch) {
        case DeviceArchitecture.WORMHOLE:
            return archWormhole as ChipDesign;
        case DeviceArchitecture.BLACKHOLE:
            return archBlackhole as ChipDesign;
        default:
            // eslint-disable-next-line no-console
            console.error(`Unsupported arch: ${arch}`);
            return {} as ChipDesign;
    }
};

export const useGetTensorSizesById = (tensorIdList: number[]): { id: number; size: number }[] => {
    const { data: tensors } = useTensors();
    const buffersByOperation = useBuffers(BufferType.L1, false);
    return tensorIdList
        .map((tensorId) => {
            const tensor = tensors?.find((t) => t.id === tensorId);
            if (tensor) {
                const opid = tensor?.producers[0];
                const buffers = buffersByOperation.data?.find((b) => b.id === opid);
                const buffer = buffers?.buffers.find((b) => b.address === tensor.address);
                return { id: tensor.id, size: buffer?.size || null };
            }
            return null;
        })
        .filter((item) => item !== null) as { id: number; size: number }[];
};
export const useNodeType = (arch: DeviceArchitecture) => {
    const architecture = useArchitecture(arch);
    const cores = useMemo(() => {
        return architecture.functional_workers?.map((loc) => {
            return loc
                .split('-')
                .reverse()
                .map((l) => parseInt(l, 10));
        });
    }, [architecture]);

    const dram = useMemo(() => {
        return architecture.dram?.flat().map((loc) => {
            return loc
                .split('-')
                .reverse()
                .map((l) => parseInt(l, 10));
        });
    }, [architecture]);

    const eth = useMemo(() => {
        return architecture.eth?.flat().map((loc) => {
            return loc
                .split('-')
                .reverse()
                .map((l) => parseInt(l, 10));
        });
    }, [architecture]);

    const pcie = useMemo(() => {
        return architecture.pcie?.map((loc) => {
            return loc
                .split('-')
                .reverse()
                .map((l) => parseInt(l, 10));
        });
    }, [architecture]);

    return { architecture, cores, dram, eth, pcie };
};

export const PROFILER_FOLDER_QUERY_KEY = 'fetch-profiler-folder-list';

const fetchReportFolderList = async () => {
    const { data } = await axiosInstance.get('/api/profiler');

    return data.map(normaliseReportFolder);
};

export const deleteProfiler = async (report: string) => {
    const { data } = await axiosInstance.delete(`/api/profiler/${report}`);

    return data;
};

export const useReportFolderList = () => {
    return useQuery({
        queryFn: () => fetchReportFolderList(),
        queryKey: [PROFILER_FOLDER_QUERY_KEY],
        initialData: null,
    });
};

export const PERFORMANCE_FOLDER_QUERY_KEY = 'fetch-performance-folder-list';

const fetchPerfFolderList = async () => {
    const { data } = await axiosInstance.get('/api/performance');

    return data;
};

export const deletePerformance = async (report: string) => {
    const { data } = await axiosInstance.delete(`/api/performance/${report}`);

    return data;
};

export const usePerfFolderList = () => {
    return useQuery({
        queryFn: () => fetchPerfFolderList(),
        queryKey: [PERFORMANCE_FOLDER_QUERY_KEY],
        initialData: null,
    });
};<|MERGE_RESOLUTION|>--- conflicted
+++ resolved
@@ -34,11 +34,7 @@
     activePerformanceReportAtom,
     activeProfilerReportAtom,
     comparisonPerformanceReportListAtom,
-<<<<<<< HEAD
     filterBySignpostAtom,
-=======
-    ignoreSignpostsAtom,
->>>>>>> 1c999368
     selectedOperationRangeAtom,
     stackByIn0Atom,
 } from '../store/app';
@@ -339,15 +335,9 @@
     signposts?: Signpost[];
 }
 
-<<<<<<< HEAD
 const fetchPerformanceReport = async (name: string | null, stackByIn0: boolean, signpost: Signpost | null) => {
     const { data } = await axiosInstance.get<PerformanceReportResponse>(`/api/performance/perf-results/report`, {
         params: { name, stackByIn0, signpost: signpost?.op_code },
-=======
-const fetchPerformanceReport = async (name: string | null, stackByIn0: boolean, ignoreSignposts: boolean) => {
-    const { data } = await axiosInstance.get<PerformanceReportResponse>(`/api/performance/perf-results/report`, {
-        params: { name, stackByIn0, ignoreSignposts },
->>>>>>> 1c999368
     });
 
     // Filtering out signposts until proper support is added
@@ -853,31 +843,19 @@
 };
 
 export const usePerformanceReport = (name: string | null) => {
-<<<<<<< HEAD
     const signpost = useAtomValue(filterBySignpostAtom);
-=======
-    const ignoreSignposts = useAtomValue(ignoreSignpostsAtom);
->>>>>>> 1c999368
     const stackByIn0 = useAtomValue(stackByIn0Atom);
 
     const response = useQuery<PerformanceReportResponse, AxiosError>({
         queryFn: () =>
             name !== null
-<<<<<<< HEAD
                 ? fetchPerformanceReport(name, stackByIn0, signpost)
-=======
-                ? fetchPerformanceReport(name, stackByIn0, ignoreSignposts)
->>>>>>> 1c999368
                 : Promise.resolve({ report: [], stacked_report: [] }),
         queryKey: [
             'get-performance-report',
             name,
             `stackByIn0:${stackByIn0 ? 'true' : 'false'}`,
-<<<<<<< HEAD
             `signpost:${signpost ? `${signpost.id}${signpost.op_code}` : null}`,
-=======
-            `ignoreSignposts:${ignoreSignposts}`,
->>>>>>> 1c999368
         ],
         enabled: name !== null,
         retry: false, // TODO: Added to force not retrying on 4xx errors, might need to handle differently
@@ -893,11 +871,7 @@
 export const usePerformanceComparisonReport = () => {
     const rawReportNames = useAtomValue(comparisonPerformanceReportListAtom);
     const stackByIn0 = useAtomValue(stackByIn0Atom);
-<<<<<<< HEAD
     const signpost = useAtomValue(filterBySignpostAtom);
-=======
-    const ignoreSignposts = useAtomValue(ignoreSignpostsAtom);
->>>>>>> 1c999368
 
     const reportNames = useMemo(() => {
         return Array.isArray(rawReportNames) ? [...rawReportNames] : rawReportNames;
@@ -910,11 +884,7 @@
             }
 
             const results = await Promise.all(
-<<<<<<< HEAD
                 reportNames.map((name) => fetchPerformanceReport(name, stackByIn0, signpost)),
-=======
-                reportNames.map((name) => fetchPerformanceReport(name, stackByIn0, ignoreSignposts)),
->>>>>>> 1c999368
             );
 
             return results;
@@ -923,11 +893,7 @@
             'get-performance-comparison-report',
             reportNames,
             `stackByIn0:${stackByIn0 ? 'true' : 'false'}`,
-<<<<<<< HEAD
             `signpost:${signpost ? `${signpost.id}${signpost.op_code}` : null}`,
-=======
-            `ignoreSignposts:${ignoreSignposts}`,
->>>>>>> 1c999368
         ],
         staleTime: Infinity,
         enabled: !!reportNames,
