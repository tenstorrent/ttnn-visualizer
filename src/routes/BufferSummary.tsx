--- conflicted
+++ resolved
@@ -27,13 +27,8 @@
     const tableRef = useRef<HTMLHeadingElement>(null);
     const [activeSection, setActiveSection] = useState<SECTION_IDS>(SECTION_IDS.PLOT);
     const [selectedTabId, setSelectedTabId] = useState<TAB_IDS>(TAB_IDS.L1);
-<<<<<<< HEAD
-    const { data: buffersByOperation } = useBuffers(BufferType.L1);
-    const { data: dramBuffersByOperation } = useBuffers(BufferType.DRAM);
-=======
     const { data: buffersByOperation } = useBuffers(BufferType.L1, true);
     const { data: dramBuffersByOperation } = useBuffers(BufferType.DRAM, true);
->>>>>>> 23d3b126
     const { data: operationsList } = useOperationsList();
 
     const { activeToast, resetToasts } = useBufferFocus();
