// SPDX-License-Identifier: Apache-2.0
//
// SPDX-FileCopyrightText: © 2024 Tenstorrent AI ULC

import { Helmet } from 'react-helmet-async';
<<<<<<< HEAD
import { usePerformance } from '../hooks/useAPI';
=======
import { useSetAtom } from 'jotai';
import { useEffect, useState } from 'react';
import { Button, Intent } from '@blueprintjs/core';
import { IconNames } from '@blueprintjs/icons';
import { usePerformance, useReportMeta } from '../hooks/useAPI';
import { reportMetaAtom } from '../store/app';
>>>>>>> e9c87de2
import useClearSelectedBuffer from '../functions/clearSelectedBuffer';
import LoadingSpinner from '../components/LoadingSpinner';
import PerformanceOperationKernelUtilizationChart from '../components/PerformanceOperationKernelUtilizationChart';
import PerformanceOperationTypesChart from '../components/PerformanceOperationTypesChart';
import PerformanceScatterChart from '../components/PerformanceScatterChart';
import Overlay from '../components/Overlay';
import { PerformanceReport } from '../components/performance/PerfTable';
import 'styles/components/Performance.scss';

export default function Performance() {
<<<<<<< HEAD
=======
    const [isOpen, setIsOpen] = useState(false);
    const report = useReportMeta();
    const setMeta = useSetAtom(reportMetaAtom);
>>>>>>> e9c87de2
    const { data: perfData, isLoading } = usePerformance();
    // const ops = useGetDeviceOperationsList();
    useClearSelectedBuffer();

    if (isLoading) {
        return (
            <div className='centered-loader'>
                <LoadingSpinner />
            </div>
        );
    }

    return (
        <div className='performance'>
            <Helmet title='Performance' />

            <h1 className='page-title'>Performance analysis</h1>

            <header className='button-container'>
                <Button
                    text='View graphs'
                    icon={IconNames.GROUPED_BAR_CHART}
                    onClick={() => setIsOpen(true)}
                    disabled={!perfData?.data}
                    intent={Intent.PRIMARY}
                />
            </header>

            <Overlay
                isOpen={isOpen}
                onClose={() => setIsOpen(false)}
            >
                <h2>Matmul Operations</h2>

                <div style={{ display: 'flex', flexDirection: 'column', alignItems: 'center' }}>
                    {/* @ts-expect-error this should be just fine */}
                    <PerformanceOperationKernelUtilizationChart data={perfData?.data} />

                    {/* @ts-expect-error this should be just fine */}
                    <PerformanceScatterChart data={perfData?.data} />

                    {/* @ts-expect-error this should be just fine */}
                    <PerformanceOperationTypesChart data={perfData?.data} />
                </div>
            </Overlay>

            {/* @ts-expect-error this should be just fine */}
            <PerformanceReport data={perfData?.data} />
        </div>
    );
}<|MERGE_RESOLUTION|>--- conflicted
+++ resolved
@@ -3,16 +3,10 @@
 // SPDX-FileCopyrightText: © 2024 Tenstorrent AI ULC
 
 import { Helmet } from 'react-helmet-async';
-<<<<<<< HEAD
-import { usePerformance } from '../hooks/useAPI';
-=======
-import { useSetAtom } from 'jotai';
-import { useEffect, useState } from 'react';
+import { useState } from 'react';
 import { Button, Intent } from '@blueprintjs/core';
 import { IconNames } from '@blueprintjs/icons';
-import { usePerformance, useReportMeta } from '../hooks/useAPI';
-import { reportMetaAtom } from '../store/app';
->>>>>>> e9c87de2
+import { usePerformance } from '../hooks/useAPI';
 import useClearSelectedBuffer from '../functions/clearSelectedBuffer';
 import LoadingSpinner from '../components/LoadingSpinner';
 import PerformanceOperationKernelUtilizationChart from '../components/PerformanceOperationKernelUtilizationChart';
@@ -23,12 +17,7 @@
 import 'styles/components/Performance.scss';
 
 export default function Performance() {
-<<<<<<< HEAD
-=======
     const [isOpen, setIsOpen] = useState(false);
-    const report = useReportMeta();
-    const setMeta = useSetAtom(reportMetaAtom);
->>>>>>> e9c87de2
     const { data: perfData, isLoading } = usePerformance();
     // const ops = useGetDeviceOperationsList();
     useClearSelectedBuffer();
