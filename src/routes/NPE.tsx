--- conflicted
+++ resolved
@@ -1,3 +1,4 @@
+/* eslint-disable no-nested-ternary */
 // SPDX-License-Identifier: Apache-2.0
 //
 // SPDX-FileCopyrightText: © 2025 Tenstorrent AI ULC
@@ -5,15 +6,7 @@
 import { FC, useEffect, useMemo, useState } from 'react';
 import { Helmet } from 'react-helmet-async';
 import { useAtomValue } from 'jotai';
-<<<<<<< HEAD
-import { Callout } from '@blueprintjs/core';
-=======
-import { Button, ButtonVariant, MenuItem } from '@blueprintjs/core';
-import { IconNames } from '@blueprintjs/icons';
-import { ItemRenderer, Select } from '@blueprintjs/select';
->>>>>>> 6bf23df8
 import { useParams } from 'react-router';
-import { AxiosError } from 'axios';
 import NPEFileLoader from '../components/npe/NPEFileLoader';
 import NPEView from '../components/npe/NPEViewComponent';
 import { useNPETimelineFile, useNpe } from '../hooks/useAPI';
@@ -23,11 +16,7 @@
 import { semverParse } from '../functions/semverParse';
 import getServerConfig from '../functions/getServerConfig';
 import NPEProcessingStatus from '../components/NPEProcessingStatus';
-<<<<<<< HEAD
-import 'styles/routes/NPE.scss';
 import NPEDemoSelect, { NPEDemoData } from '../components/npe/NPEDemoSelect';
-=======
->>>>>>> 6bf23df8
 
 const NPE_DATA_VERSION = '1.0.0';
 
@@ -42,9 +31,9 @@
     // Determine the current NPE data source
     const npeData = useMemo(() => demoData || loadedData || loadedTimeline, [demoData, loadedData, loadedTimeline]);
     const isDemoEnabled = getServerConfig()?.SERVER_MODE;
+    const isLoading = isLoadingNPE || isLoadingTimeline;
     const hasUploadedFile = !!npeFileName || !!filepath;
-    const isLoading = isLoadingNPE || isLoadingTimeline;
-    const hasError = !!(processingError || (npeData && !isValidNpeData(npeData)));
+    const dataVersion = npeData?.common_info?.version || null;
 
     useEffect(() => {
         if (loadedData || loadedTimeline) {
@@ -78,20 +67,7 @@
                     </>
                 )}
             </div>
-<<<<<<< HEAD
 
-            <LoaderAndMessage
-                isLoading={isLoading}
-                hasUploadedFile={hasUploadedFile}
-            />
-
-            <NPEContent
-                hasUploadedFile={hasUploadedFile}
-                npeData={npeData}
-                hasError={hasError}
-                processingError={processingError}
-            />
-=======
             {isLoading || isLoadingTimeline ? (
                 <div>
                     <LoadingSpinner />
@@ -101,67 +77,22 @@
                     <NPEView npeData={npeData} />
                 ) : (
                     <NPEProcessingStatus
-                        matchedVersion={matchedVersion}
                         expectedVersion={NPE_DATA_VERSION}
-                        npeData={npeData}
+                        dataVersion={dataVersion}
+                        fetchErrorCode={processingError?.status}
+                        hasUploadedFile={hasUploadedFile}
                     />
                 )
             ) : (
-                <NPEProcessingStatus />
+                <NPEProcessingStatus
+                    expectedVersion={NPE_DATA_VERSION}
+                    dataVersion={dataVersion}
+                    fetchErrorCode={processingError?.status}
+                    hasUploadedFile={hasUploadedFile}
+                />
             )}
->>>>>>> 6bf23df8
         </>
     );
-};
-
-const LoaderAndMessage = ({ isLoading, hasUploadedFile }: { isLoading: boolean; hasUploadedFile: boolean }) => {
-    if (isLoading) {
-        return <LoadingSpinner />;
-    }
-
-    if (!hasUploadedFile) {
-        return (
-            <div className='npe-message-container'>
-                <Callout compact>See {NPE_REPO_URL} for details on how to generate NPE report files.</Callout>
-            </div>
-        );
-    }
-
-    return null;
-};
-
-const NPEContent = ({
-    hasUploadedFile,
-    npeData,
-    hasError,
-    processingError,
-}: {
-    hasUploadedFile: boolean;
-    npeData?: NPEData;
-    hasError: boolean;
-    processingError: AxiosError | null;
-}) => {
-    if (!hasUploadedFile) {
-        return null;
-    }
-
-    if (hasError) {
-        return (
-            <div className='npe-message-container'>
-                <NPEProcessingStatus
-                    expectedVersion={NPE_DATA_VERSION}
-                    dataVersion={npeData?.common_info?.version || null}
-                    fetchError={processingError}
-                />
-            </div>
-        );
-    }
-
-    if (npeData) {
-        return <NPEView npeData={npeData} />;
-    }
-
-    return null;
 };
 
 const isValidNpeData = (data: NPEData): boolean => {
