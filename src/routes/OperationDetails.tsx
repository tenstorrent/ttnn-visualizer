import { useParams } from 'react-router';
<<<<<<< HEAD
import OperationDetailsComponent from '../components/operation-details/OperationDetailsComponent';
=======
import { useState } from 'react';
import { Helmet } from 'react-helmet-async';
import OperationDetailsComponent from '../components/operation-details/OperationDetailsComponent';
import OperationDetailsNavigation from '../components/OperationDetailsNavigation';
import { useOperationDetails } from '../hooks/useAPI';
>>>>>>> 95eb225b

export default function OperationDetails() {
    const { operationId } = useParams();
    const intOperationId = operationId ? parseInt(operationId, 10) : 0;
    const { operation } = useOperationDetails(intOperationId);

<<<<<<< HEAD
    return operationId && <OperationDetailsComponent operationId={intOperationId} />;
=======
    return (
        operationId && (
            <>
                <Helmet title={`${operationId} ${operation?.name}`} />
                <OperationDetailsNavigation
                    operationId={intOperationId}
                    isFullStackTrace={isFullStackTrace}
                />
                <OperationDetailsComponent
                    operationId={intOperationId}
                    isFullStackTrace={isFullStackTrace}
                    toggleStackTraceHandler={setIsFullStackTrace}
                />
            </>
        )
    );
>>>>>>> 95eb225b
}<|MERGE_RESOLUTION|>--- conflicted
+++ resolved
@@ -1,37 +1,19 @@
 import { useParams } from 'react-router';
-<<<<<<< HEAD
-import OperationDetailsComponent from '../components/operation-details/OperationDetailsComponent';
-=======
-import { useState } from 'react';
 import { Helmet } from 'react-helmet-async';
 import OperationDetailsComponent from '../components/operation-details/OperationDetailsComponent';
-import OperationDetailsNavigation from '../components/OperationDetailsNavigation';
 import { useOperationDetails } from '../hooks/useAPI';
->>>>>>> 95eb225b
 
 export default function OperationDetails() {
     const { operationId } = useParams();
     const intOperationId = operationId ? parseInt(operationId, 10) : 0;
     const { operation } = useOperationDetails(intOperationId);
 
-<<<<<<< HEAD
-    return operationId && <OperationDetailsComponent operationId={intOperationId} />;
-=======
     return (
         operationId && (
             <>
                 <Helmet title={`${operationId} ${operation?.name}`} />
-                <OperationDetailsNavigation
-                    operationId={intOperationId}
-                    isFullStackTrace={isFullStackTrace}
-                />
-                <OperationDetailsComponent
-                    operationId={intOperationId}
-                    isFullStackTrace={isFullStackTrace}
-                    toggleStackTraceHandler={setIsFullStackTrace}
-                />
+                <OperationDetailsComponent operationId={intOperationId} />
             </>
         )
     );
->>>>>>> 95eb225b
 }