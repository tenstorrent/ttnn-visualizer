--- conflicted
+++ resolved
@@ -20,13 +20,6 @@
 export const expandedTensorsAtom = atom<number[]>([]);
 export const activeToastAtom = atom<number | null>(null);
 export const selectedAddressAtom = atom<number | null>(null);
-<<<<<<< HEAD
-export const isL1ActiveAtom = atom<boolean>(true);
-export const isDramActiveAtom = atom<boolean>(false);
-
-// BufferSummary
-=======
->>>>>>> bb59c27d
 export const selectedTensorAtom = atom<number | null>();
 
 // This atom stores the file transfer progress data in localStorage (or sessionStorage)
