--- conflicted
+++ resolved
@@ -4,13 +4,7 @@
 
 @use '../definitions/colours' as *;
 
-<<<<<<< HEAD
-$tt-pending: $tt-yellow;
-
-.bp6-dialog.remote-connection-dialog {
-=======
 .bp5-dialog.remote-connection-dialog {
->>>>>>> e70cf277
     background-color: $tt-grey-3;
 
     .bp6-dialog-header {
