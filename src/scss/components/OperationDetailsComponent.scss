// SPDX-License-Identifier: Apache-2.0
//
// SPDX-FileCopyrightText: © 2024 Tenstorrent Inc.

@use '../definitions/colours' as *;

.operation-details-component {
    a,
    a:active,
    a:visited {
        color: $link-color;
        margin: 0;
        padding: 2px 0;
        transition:
            color 150ms linear,
            background-color 150ms linear;
        transition-delay: 10ms;

        &.current {
            color: $tt-white-text;
            cursor: default;

            &::before {
                display: inline-block;
                content: '\2714'; // checkmark
                margin-right: 5px;
            }
        }
    }

    a:hover:not(.current) {
        color: $tt-black;
        background-color: $link-color;
        transition:
            color 0ms linear,
            background-color 0ms linear;
    }

    .dram-memory-renderer,
    .l1-memory-renderer {
<<<<<<< HEAD
        .memory-plot {
            width: 100%;
            height: 110px;
        }

=======
>>>>>>> 23a4c427
        &.identical-plot {
            .memory-plot {
                opacity: 0.5;
            }
        }

        &.empty-plot {
            opacity: 0.4;
        }
    }

<<<<<<< HEAD
    .dram-memory-renderer {
        .memory-plot {
            height: 80px;
=======

        .memory-plot {
            width: 100%;
            height: 110px;
>>>>>>> 23a4c427
        }

        margin-bottom: 10px;
    }

    .dram-memory-renderer {
        .memory-plot {
            height: 80px;
        }

        margin-bottom: 10px;
    }

    .plot-tensor-details {
        display: inline-grid;
        grid-template-columns: 1fr auto;
        align-items: start;
        gap: 25px;
        min-height: 120px;
    }

    .producer-consumer {
        &.hidden {
            display: none;
        }

        .title {
            font-size: 18px;
            display: inline-flex;
            align-items: center;
            gap: 8px;
        }

        .operation-link {
            margin-left: #{14px + 8px}; // icon width + gap
            margin-bottom: 3px;
        }
    }

    .legend {
        display: inline-flex;
        justify-content: space-between;
        margin-bottom: 20px;
        flex-direction: column;
        row-gap: 5px;

        hr {
            margin: 10px 0;
        }

        .full-dram-legend {
            display: grid;
        }

        .legend-item {
            display: inline-grid;
            gap: 5px;
            grid-template-columns: 20px 1fr;

            &.dimmed {
                opacity: 0.4;
            }

            .legend-details {
                display: inline-grid;
                grid-template-columns: 1fr 1fr 0.75fr 1fr;
                gap: 15px;

                .format-numbers {
                    text-align: right;

                    &.keep-left {
                        text-align: left;
                    }
                }
            }

            .legend-text {
                font-size: 0.875rem;
            }
        }
    }

    .memory-color-block {
        width: 15px;
        height: 15px;
        display: inline-block;

        &.empty {
            background-color: $tt-white-text;
        }

        &.empty-tensor {
            background: repeating-linear-gradient(45deg, transparent, transparent 5px, $tt-red 5px, $tt-red 7px);
        }
    }

    .tensor-list {
        display: grid;
        grid-template-columns: 1fr 1fr;
        gap: 5px;

        .tensor-item {
            margin-top: 20px;

            &.dimmed {
                opacity: 0.5;
            }

            h4 {
                cursor: pointer;
            }
        }

        .tensor-name {
            display: inline-flex;
            align-items: center;
            color: $tt-white-text;
            gap: 8px;
            margin-bottom: 10px;

            h4 {
                margin: 0;
            }
        }

        .tensor-meta {
            padding-left: 40px;
        }
    }

    .plot-title {
        font-weight: 500;
        margin-bottom: -14px;
        margin-top: 0;
    }

    .plot-instructions {
        margin-top: -25px;
        margin-bottom: 20px;
        text-align: right;
        padding-right: 5px;
        padding-left: 5px;

        &.hidden {
            display: none;
        }
    }

    .plot-instructions-floating {
        position: fixed;
        bottom: 20px;
        right: 20px;
        background-color: $tt-white-text;
        color: $tt-black;
        padding: 10px;

        &.hidden {
            display: none;
        }
    }

    .not-found-message {
        font-size: 20px;
        margin-top: 10px;
    }

    .arguments-wrapper {
        padding-top: 20px;
        display: flex;
        flex-wrap: wrap;
        gap: 20px;
    }
}<|MERGE_RESOLUTION|>--- conflicted
+++ resolved
@@ -38,14 +38,11 @@
 
     .dram-memory-renderer,
     .l1-memory-renderer {
-<<<<<<< HEAD
         .memory-plot {
             width: 100%;
             height: 110px;
         }
 
-=======
->>>>>>> 23a4c427
         &.identical-plot {
             .memory-plot {
                 opacity: 0.5;
@@ -55,21 +52,6 @@
         &.empty-plot {
             opacity: 0.4;
         }
-    }
-
-<<<<<<< HEAD
-    .dram-memory-renderer {
-        .memory-plot {
-            height: 80px;
-=======
-
-        .memory-plot {
-            width: 100%;
-            height: 110px;
->>>>>>> 23a4c427
-        }
-
-        margin-bottom: 10px;
     }
 
     .dram-memory-renderer {
