.buffer-summary-table {
    display: inline-flex;
    height: 600px;

<<<<<<< HEAD
    .sortable-table-header {
        cursor: pointer;
        position: absolute;
        width: 100%;

        // this is a little hackish, maybe find a more elegant solution
        height: 30px;
        top: -30px;

        .sort-icon {
            right: 5px;
            top: calc(50% - 8px);
            position: absolute;
            padding-left: 25px;
        }
    }
}
=======
    .operation-cell {
        display: flex;
        align-items: center;
        gap: 5px;

        .memory-color-block {
            width: 12px;
            height: 12px;
            margin-bottom: 1px; // Offset needed because align-items center doesn't quite center it in the table cell
        }
    }
}
>>>>>>> 6437fb20
<|MERGE_RESOLUTION|>--- conflicted
+++ resolved
@@ -2,7 +2,6 @@
     display: inline-flex;
     height: 600px;
 
-<<<<<<< HEAD
     .sortable-table-header {
         cursor: pointer;
         position: absolute;
@@ -19,8 +18,7 @@
             padding-left: 25px;
         }
     }
-}
-=======
+
     .operation-cell {
         display: flex;
         align-items: center;
@@ -33,4 +31,3 @@
         }
     }
 }
->>>>>>> 6437fb20
