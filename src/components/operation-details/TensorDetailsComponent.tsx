--- conflicted
+++ resolved
@@ -1,12 +1,8 @@
-<<<<<<< HEAD
 // SPDX-License-Identifier: Apache-2.0
 //
 // SPDX-FileCopyrightText: © 2024 Tenstorrent Inc.
 
-import React, { JSX, useState } from 'react';
-=======
 import React, { useState } from 'react';
->>>>>>> 0efba575
 import classNames from 'classnames';
 import { Button, Icon, Intent, PopoverPosition, Position, Tooltip } from '@blueprintjs/core';
 import { IconNames } from '@blueprintjs/icons';
