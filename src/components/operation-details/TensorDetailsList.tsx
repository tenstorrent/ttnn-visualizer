--- conflicted
+++ resolved
@@ -27,14 +27,8 @@
                 {inputs.map((tensor, index) => (
                     <TensorDetailsComponent
                         tensor={tensor}
-<<<<<<< HEAD
                         key={`${tensor.id}-${index}`}
-                        selectedAddress={selectedAddress}
-=======
-                        // eslint-disable-next-line react/no-array-index-key
-                        key={index}
                         selectedTensorId={selectedTensorId}
->>>>>>> 80e9ac7f
                         onTensorClick={onTensorClick}
                         memorySize={memorySizeL1}
                         operationId={id}
@@ -49,8 +43,7 @@
                 {outputs.map((tensor, index) => (
                     <TensorDetailsComponent
                         tensor={tensor}
-                        // eslint-disable-next-line react/no-array-index-key
-                        key={index}
+                        key={`${tensor.id}-${index}`}
                         selectedTensorId={selectedTensorId}
                         onTensorClick={onTensorClick}
                         memorySize={memorySizeL1}
