--- conflicted
+++ resolved
@@ -1,12 +1,8 @@
-<<<<<<< HEAD
-import React, { CSSProperties, useMemo, useState } from 'react';
-=======
 // SPDX-License-Identifier: Apache-2.0
 //
 // SPDX-FileCopyrightText: © 2024 Tenstorrent Inc.
 
-import React, { useMemo, useState } from 'react';
->>>>>>> 112fee31
+import React, { CSSProperties, useMemo, useState } from 'react';
 import Plot from 'react-plotly.js';
 import { Config, Layout, PlotData } from 'plotly.js';
 import { useAtomValue } from 'jotai';
