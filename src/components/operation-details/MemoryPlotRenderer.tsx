import React, { useMemo, useState } from 'react';
import tinycolor from 'tinycolor2';
import Plot from 'react-plotly.js';
import { Config, Layout, PlotData } from 'plotly.js';
import { useAtomValue } from 'jotai';
import { PlotConfiguration, PlotMouseEventCustom } from '../../definitions/PlotConfigurations';
import { selectedTensorAddressAtom } from '../../store/app';

export interface MemoryPlotRendererProps {
    chartDataList: Partial<PlotData>[][];
    isZoomedIn: boolean;
    memorySize: number;
    title: string;
    onBufferClick?: (event: Readonly<PlotMouseEventCustom>) => void;
    plotZoomRange?: [start: number, end: number];
    className?: string;
    configuration: PlotConfiguration;
}

<<<<<<< HEAD
const MemoryPlotRenderer: React.FC<MemoryPlotRendererProps> = ({
    chartDataList,
    isZoomedIn,
    memorySize,
    className = '',
    title,
    onBufferClick,
    plotZoomRange,
    isZoomedInCb = false,
    cbZoomRange,
    configuration,
}) => {
=======
const MemoryPlotRenderer: ForwardRefRenderFunction<HTMLDivElement, MemoryPlotRendererProps> = (
    {
        //
        chartDataList,
        isZoomedIn,
        memorySize,
        className = '',
        title,
        onBufferClick,
        plotZoomRange,
        configuration,
    },
    ref,
) => {
>>>>>>> bc1b2013
    const chartData = useMemo(() => chartDataList.flat(), [chartDataList]);

    const selectedAddress = useAtomValue(selectedTensorAddressAtom);
    const [hoveredPoint, setHoveredPoint] = useState<number | null>(null);

    const [augmentedChart, setAugmentedChart] = useState<Partial<PlotData>[]>(structuredClone(chartData));

    const range = isZoomedIn ? plotZoomRange : [0, memorySize];

    const layout: Partial<Layout> = {
        height: configuration.height,
        xaxis: {
            autorange: false,
            title: configuration.title || '',
            range,
            showgrid: true,
            fixedrange: true,
            zeroline: false,
            tickformat: 'd',
            color: 'white',
            gridcolor: '#999',
        },
        yaxis: {
            range: [0, 1],
            fixedrange: true,
            showgrid: false,
            zeroline: false,
            showticklabels: false,
        },
        margin: configuration.margin,

        paper_bgcolor: 'transparent',
        plot_bgcolor: 'white',
        shapes: [
            {
                type: 'rect',
                xref: 'paper',
                yref: 'paper',
                x0: 0,
                y0: 0,
                x1: 1,
                y1: 1,
                line: {
                    color: 'black',
                    width: 0.5,
                },
            },
        ],
        showlegend: false,
        hovermode: 'closest',
    };

    const config: Partial<Config> = {
        displayModeBar: false,
        displaylogo: false,
        staticPlot: onBufferClick === undefined,
    };

    useMemo(() => {
        setAugmentedChart((currentState) =>
            currentState.map((data, index) => {
                if (!data?.marker?.color || !data?.x || !chartData?.[index]?.marker) {
                    return data;
                }

                const originalColour = chartData[index].marker?.color as string;
                const lightlyDimmedColour = tinycolor(originalColour).desaturate(15).darken(5).toString();
                const dimmedColour = tinycolor(originalColour).desaturate(40).darken(15).toString();

                if (selectedAddress) {
                    data.marker.color =
                        hoveredPoint === data.x[0] || data.hovertemplate?.includes(selectedAddress.toString())
                            ? originalColour
                            : dimmedColour;

                    return data;
                }

                // No selected address (but could be hovered)
                if (hoveredPoint) {
                    data.marker.color = hoveredPoint === data.x[0] ? originalColour : lightlyDimmedColour;

                    return data;
                }

                data.marker.color = lightlyDimmedColour;

                return data;
            }),
        );
    }, [hoveredPoint, chartData, selectedAddress]);

    return (
        <div className={className}>
            <h3 className='plot-title'>{title}</h3>
            <Plot
                className='memory-plot'
                data={augmentedChart}
                layout={layout}
                config={config}
                // @ts-expect-error PlotMouseEventCustom extends PlotMouseEvent and will be fine
                onClick={onBufferClick}
                onHover={(data) => setHoveredPoint(data.points[0].x as number)}
                onUnhover={() => setHoveredPoint(null)}
            />
        </div>
    );
};

export default MemoryPlotRenderer;<|MERGE_RESOLUTION|>--- conflicted
+++ resolved
@@ -17,8 +17,8 @@
     configuration: PlotConfiguration;
 }
 
-<<<<<<< HEAD
 const MemoryPlotRenderer: React.FC<MemoryPlotRendererProps> = ({
+    //
     chartDataList,
     isZoomedIn,
     memorySize,
@@ -26,26 +26,8 @@
     title,
     onBufferClick,
     plotZoomRange,
-    isZoomedInCb = false,
-    cbZoomRange,
     configuration,
 }) => {
-=======
-const MemoryPlotRenderer: ForwardRefRenderFunction<HTMLDivElement, MemoryPlotRendererProps> = (
-    {
-        //
-        chartDataList,
-        isZoomedIn,
-        memorySize,
-        className = '',
-        title,
-        onBufferClick,
-        plotZoomRange,
-        configuration,
-    },
-    ref,
-) => {
->>>>>>> bc1b2013
     const chartData = useMemo(() => chartDataList.flat(), [chartDataList]);
 
     const selectedAddress = useAtomValue(selectedTensorAddressAtom);
