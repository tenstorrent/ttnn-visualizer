// SPDX-License-Identifier: Apache-2.0
//
// SPDX-FileCopyrightText: © 2024 Tenstorrent AI ULC

import React, { Fragment, JSX, useCallback } from 'react';
import { Icon, Intent, Tooltip } from '@blueprintjs/core';
import { IconNames } from '@blueprintjs/icons';
import { useAtomValue } from 'jotai/index';
import classNames from 'classnames';
import { DeviceOperationTypes, Node, NodeType, Tensor } from '../../model/APIData';
import 'styles/components/DeviceOperationFullRender.scss';
import { MemoryLegendElement } from './MemoryLegendElement';
import { OperationDetails } from '../../model/OperationDetails';
import { selectedAddressAtom } from '../../store/app';
import Collapsible, { COLLAPSIBLE_EMPTY_CLASS } from '../Collapsible';
import { AllocationDetails, processMemoryAllocations } from '../../functions/processMemoryAllocations';
import { formatSize, prettyPrintAddress, toReadableShape } from '../../functions/math';
import { getBufferColor, getTensorColor } from '../../functions/colorGenerator';
import MemoryTag from '../MemoryTag';

// TODO: this component definitely needs to be broken down into smaller components

const DeviceOperationsFullRender: React.FC<{
    deviceOperations: Node[];
    details: OperationDetails;
    onLegendClick: (address: number, tensorId?: number) => void;
}> = ({ deviceOperations, details, onLegendClick }) => {
    const selectedAddress = useAtomValue(selectedAddressAtom);
    const { memoryAllocationList, peakMemoryLoad } = processMemoryAllocations(deviceOperations);

    const formatDeviceOpParameters = useCallback(
        (node: Node) => {
            const bufferDetails = (buffer?: Node, tensorId?: number) => {
                // TODO: this will need grouping of same sized buffers. its impractical to render 32 lines that are the same
                if (buffer === undefined) {
                    return null;
                }
                const { allocation } = buffer;
                let tensorSquare = null;
                const address =
                    allocation?.params.address === undefined ? undefined : parseInt(allocation.params.address, 10);
                if (address !== undefined || tensorId !== undefined) {
                    const tensor: Tensor | undefined =
                        address !== undefined
                            ? details.tensorListByAddress.get(address)
                            : Object.values(details.tensorListByAddress).find((t) => t.id === tensorId);
                    tensorSquare = (
                        <div
                            className={classNames('memory-color-block', {
                                'empty-tensor': address === null,
                            })}
                            style={{
                                backgroundColor:
                                    tensor?.id !== undefined || tensorId !== undefined
                                        ? getTensorColor(tensor?.id) || getTensorColor(tensorId)
                                        : getBufferColor(address || null),
                            }}
                        />
                    );
                }
                return (
                    <div
                        className='buffer-details'
                        key={buffer.id}
                    >
                        <span className='address'>
                            {tensorSquare} {address !== undefined && `${prettyPrintAddress(address, 0)}`}
                        </span>
                        <span> {formatSize(parseInt(buffer.params.size, 10))}</span>
                        <span>
                            <MemoryTag memory={buffer.params.type} />
                        </span>
                    </div>
                );
            };

            const createBuffersRender = (n: Node) => {
                const deviceIds = n.buffer?.filter((b) => b).map((b) => b.params.device_id) || [];
                if (deviceIds?.length > 1 && n.buffer !== undefined && n.buffer.length > 0) {
                    const buffer = n.buffer.find((b) => b);
                    return (
                        <>
                            {bufferDetails(buffer, n.params.tensor_id)} <strong>x{deviceIds.length}</strong>
                        </>
                    );
                }
                return n.buffer?.map((buffer) => <>{bufferDetails(buffer, n.params.tensor_id)}</>);
            };

            if (node.node_type === NodeType.tensor) {
<<<<<<< HEAD
                const buffers = createBuffersRender(node);
=======
                const buffers = node.buffer?.map((buffer, index) => (
                    <Fragment key={`buffer-details-${node.params.tensor_id} ${index}`}>
                        {bufferDetails(buffer, node.params.tensor_id)}
                    </Fragment>
                ));
>>>>>>> 2f02bc6d
                const layout = node.buffer?.[0]?.params.layout;
                const tensor = details.tensorList.find((t) => t.id === parseInt(node.params.tensor_id.toString(), 10));
                const square =
                    (tensor && (
                        <div
                            className={classNames('memory-color-block', {
                                'empty-tensor': tensor.address === null,
                            })}
                            style={{
                                backgroundColor: getTensorColor(parseInt(node.params.tensor_id.toString(), 10)),
                            }}
                        />
                    )) ||
                    null;
                const producer = tensor?.operationIdentifier || '';

                return buffers ? (
                    <Tooltip
                        content={
                            <div className='arg-tensor-tooltip'>
                                {buffers}
                                {layout && <span>{layout}</span>}
                                {producer && <span>{producer}</span>}
                            </div>
                        }
                        position='top'
                    >
                        <span className='standard-flex-layout'>
                            {square} Tensor {node.params.tensor_id} {toReadableShape(node.params.shape)}
                        </span>
                    </Tooltip>
                ) : (
                    <span className='standard-flex-layout'>
                        {square} Tensor {node.params.tensor_id} {toReadableShape(node.params.shape)}
                    </span>
                );
            }
            if (node.node_type === NodeType.circular_buffer_deallocate_all) {
                return '';
            }
            return node.node_type;
        },
        [details],
    );
    const preprocessConnections = useCallback((ops: Node[]) => {
        const captureStart = ops.find((op) => op.node_type === NodeType.capture_start);
        const operations: Node[] = ops.map((op) => ({ ...op, inputs: [], outputs: [] }));
        const getConnectedNodes = (node: Node): Node[] => {
            return node.connections
                .map((connection) => {
                    return operations.find((connectedNode) => connectedNode.id === connection);
                })
                .filter((n) => n) as Node[];
        };
        operations.forEach((op) => {
            if (op.node_type === NodeType.function_start) {
                // outputs
                op.outputs = getConnectedNodes(op).flatMap((node) => {
                    if (node?.node_type === NodeType.function_end) {
                        return getConnectedNodes(node).filter(
                            (out) =>
                                out?.node_type !== NodeType.capture_end && out?.node_type !== NodeType.function_start,
                        );
                    }
                    return [];
                });

                // connect end to start
                getConnectedNodes(op).forEach((n) => {
                    if (n.node_type === NodeType.function_end) {
                        n.operation = op;
                    }
                });
            } else if (op.node_type === NodeType.buffer) {
                const connectedNodes = getConnectedNodes(op);
                connectedNodes.forEach((n) => {
                    if (n.node_type === NodeType.tensor) {
                        n.params.device_id = op.params.device_id;
                        if (!n.buffer) {
                            n.buffer = [];
                        }
                        const deviceId = (op.params.device_id as number) || 0;
                        n.buffer[deviceId] = op;
                    }
                });
            } else if (op.node_type === NodeType.buffer_allocate) {
                const connectedNodes = getConnectedNodes(op);
                connectedNodes.forEach((n) => {
                    if (n.node_type === NodeType.buffer) {
                        const deviceId = (op.params.device_id as number) || 0;
                        const bufferDeviceId = (n.params.device_id as number) || 0;
                        if (deviceId === bufferDeviceId) {
                            n.allocation = op;
                        }
                        // n.params.device_id = op.params.device_id;
                        // if (!n.allocation) {
                        //     n.allocation = [];
                        // }
                        // n.allocation.push(op);
                    }
                });
            } else if (op.node_type !== NodeType.function_end && op.node_type !== NodeType.capture_start) {
                // inputs reversed
                const connectedNodes = getConnectedNodes(op);
                connectedNodes.forEach((n) => {
                    if (n.node_type === NodeType.function_start) {
                        n.inputs.push(op);
                    }
                });
            }
        });
        operations
            .filter((op) => op.node_type === NodeType.function_start)
            .filter((op) => !captureStart?.connections.includes(op.id))
            .forEach((op) => {
                op.outputs.forEach((n) => {
                    if (n.node_type === NodeType.tensor) {
                        if (n.params.device_id !== undefined) {
                            // KEEPING in case device id arrays confirmed
                            // op.params.derived_device_id = [
                            //     ...new Set(op.params.derived_device_id || [n.params.device_id]),
                            // ];
                            op.params.device_id = n.params.device_id;
                        }
                    }
                });
            });
        return operations;
    }, []);

    const renderOperations = useCallback(
        (ops: Node[]) => {
            const deviceOpList: Node[] = [];
            const operations = preprocessConnections(ops);
            const stack: JSX.Element[][] = [];
            const output: JSX.Element[] = [];
            let consecutiveCBsOutput: boolean = false;
            operations.forEach((node, index) => {
                const nodeType = node.node_type;
                const memoryDetails: AllocationDetails | undefined = memoryAllocationList.find(
                    (data) => data.id === node.id,
                );
                const memoryInfo = memoryDetails ? (
                    <span
                        className={classNames('memory-info monospace', {
                            peak: memoryDetails.total_memory === peakMemoryLoad,
                        })}
                    >
                        <span className='format-numbers'>{formatSize(memoryDetails.total_cb)}</span>
                        <span className='format-numbers'>{formatSize(memoryDetails.total_buffer)}</span>
                        <span className='format-numbers'>{formatSize(memoryDetails.total_memory)}</span>
                    </span>
                ) : undefined;
                if (nodeType === NodeType.function_start) {
                    deviceOpList.push(node);
                    stack.push([]);
                } else if (nodeType === NodeType.function_end) {
                    const innerContent = stack.pop();
                    const opName = node.params.name;
                    // const mem = operationMemoryDetails.pop();
                    const label = (
                        <h4>
                            <Icon
                                className='operation-icon'
                                size={13}
                                intent={Intent.SUCCESS}
                                icon={IconNames.CUBE_ADD}
                            />
                            {/* DEBUGGING */}
                            {/* <span style={{ color: 'yellow' }}>{node.operation?.params.device_id}</span> */}
                            {opName} <DeviceID deviceId={node.operation?.params.device_id} /> (
                            {node.operation?.inputs.map((arg) => (
                                <span
                                    className='params'
                                    key={`${arg.id} ${node.id}`}
                                >
                                    {/* <span style={{ color: 'yellow' }}> */}
                                    {/*    id: {arg.id} {node.connections.join(',')} */}
                                    {/* </span> */}
                                    {formatDeviceOpParameters(arg)}
                                </span>
                            ))}
                            ) &nbsp;{' => '}
                            {node.operation?.outputs.map((arg) => (
                                <span
                                    className='params'
                                    key={`${arg.id} ${node.id}`}
                                >
                                    {/* <span style={{ color: 'yellow' }}> */}
                                    {/*    id: {arg.id} {node.connections.join(',')} */}
                                    {/* </span> */}
                                    {formatDeviceOpParameters(arg)}
                                </span>
                            ))}
                        </h4>
                    );

                    const hasContent = innerContent && innerContent.length > 0;

                    const completedBlock = (
                        <Collapsible
                            key={`end-${index}`}
                            label={label}
                            isOpen
                            collapseClassName={classNames('device-operation function-container', {
                                [COLLAPSIBLE_EMPTY_CLASS]: !hasContent,
                            })}
                        >
                            <div className='function-content'>{innerContent}</div>
                            <div className='end-function'>
                                {/* staying for now */}
                                {/* <Icon */}
                                {/*    className='operation-icon' */}
                                {/*    title={opName} */}
                                {/*    size={13} */}
                                {/*    intent={Intent.SUCCESS} */}
                                {/*    icon={IconNames.CUBE} */}
                                {/* /> */}
                            </div>
                        </Collapsible>
                    );

                    if (stack.length > 0) {
                        stack[stack.length - 1].push(completedBlock);
                    } else {
                        output.push(completedBlock);
                    }
                } else {
                    let operationContent: JSX.Element | null = null;

                    if (nodeType === NodeType.buffer_allocate) {
                        const buffer = node.params;
                        operationContent = (
                            <DeviceOperationNode
                                _node={node}
                                memoryInfo={(buffer.type === DeviceOperationTypes.L1 && memoryInfo) || undefined}
                                key={index}
                                title='Buffer allocate'
                            >
                                <MemoryLegendElement
                                    chunk={{
                                        address: parseInt(buffer.address, 10),
                                        size: parseInt(buffer.size, 10),
                                    }}
                                    key={buffer.address}
                                    memSize={details.l1_sizes[0]}
                                    selectedTensorAddress={selectedAddress}
                                    operationDetails={details}
                                    onLegendClick={onLegendClick}
                                    bufferType={buffer.type}
                                    layout={buffer.layout}
                                />
                            </DeviceOperationNode>
                        );
                        // KEEPING
                        // } else if (nodeType === NodeType.buffer) {
                        //     const buffer = node.params;
                        //     operationContent = (
                        //         <DeviceOperationNode
                        //             _node={node}
                        //             memoryInfo={(buffer.type === DeviceOperationTypes.L1 && memoryInfo) || undefined}
                        //             key={index}
                        //             title={`Buffer ${formatSize(parseInt(buffer.size, 10))} ${buffer.type}`}
                        //         />
                        //     );
                    } else if (nodeType === NodeType.buffer_deallocate) {
                        const buffer = node.params;
                        operationContent = (
                            <DeviceOperationNode
                                _node={node}
                                memoryInfo={(buffer.type === DeviceOperationTypes.L1 && memoryInfo) || undefined}
                                key={index}
                                title={`Buffer deallocate ${formatSize(parseInt(operations[node.connections[0]].params.size, 10))} ${buffer.type}`}
                            />
                        );
                    } else if (nodeType === NodeType.circular_buffer_deallocate_all) {
                        operationContent = (
                            <DeviceOperationNode
                                _node={node}
                                memoryInfo={memoryInfo}
                                key={index}
                                title='Circular buffer deallocate all'
                            />
                        );
                        // PLO
                        // } else if (nodeType === NodeType.tensor) {
                        //     const tensorData = node.params;
                        //     operationContent = (
                        //         <DeviceOperationNode
                        //             memoryInfo={memoryInfo}
                        //             key={index}
                        //             title='Tensor'
                        //         >
                        //             <p>
                        //                 <strong>ID:</strong> {tensorData.tensor_id} {tensorData.shape}
                        //             </p>
                        //         </DeviceOperationNode>
                        //     );
                    } else if (nodeType === NodeType.circular_buffer_allocate) {
                        const cb = node.params;
                        operationContent = (
                            <Fragment key={`${cb.address}-${index}`}>
                                {!consecutiveCBsOutput && (
                                    <>
                                        <hr />
                                        <h4>CBs</h4>
                                    </>
                                )}
                                <MemoryLegendElement
                                    chunk={{ address: parseInt(cb.address, 10), size: parseInt(cb.size, 10) }}
                                    memSize={details.l1_sizes[0]} // TODO: fix to device specific value
                                    selectedTensorAddress={selectedAddress}
                                    operationDetails={details}
                                    onLegendClick={onLegendClick}
                                    colorVariance={deviceOpList.at(-1)?.id}
                                />
                                {memoryInfo}
                                <br />
                            </Fragment>
                        );
                        consecutiveCBsOutput = true;
                    }
                    if (nodeType !== NodeType.circular_buffer_allocate) {
                        consecutiveCBsOutput = false;
                    }
                    if (operationContent) {
                        if (stack.length > 0) {
                            stack[stack.length - 1].push(operationContent);
                        } else {
                            output.push(operationContent);
                        }
                    }
                }
            });

            return output;
        },
        [
            details,
            formatDeviceOpParameters,
            memoryAllocationList,
            onLegendClick,
            peakMemoryLoad,
            preprocessConnections,
            selectedAddress,
        ],
    );

    return (
        <div className='device-operations-full-render-wrap'>
            <h3 className='peak-load monospace'>
                Peak L1 memory load: <span className='format-numbers'>{formatSize(peakMemoryLoad)}</span>
            </h3>
            <div className='device-operations-full-render'>
                <span className='memory-info monospace '>
                    <span className='format-numbers'>CBs</span>
                    <span className='format-numbers'>Buffers</span>
                    <span className='format-numbers'>Total</span>
                </span>
                {renderOperations(deviceOperations)}
            </div>
            {deviceOperations.length > 20 && (
                <h3 className='peak-load monospace'>
                    Peak L1 memory load: <span className='format-numbers'>{formatSize(peakMemoryLoad)}</span>
                </h3>
            )}
        </div>
    );
};

export default DeviceOperationsFullRender;

const DeviceOperationNode: React.FC<
    React.PropsWithChildren<{
        title: string;
        memoryInfo?: JSX.Element;
        _node: Node;
    }>
> = ({ title, memoryInfo, _node, children }) => {
    return (
        <div className='device-operation'>
            <hr />
            <h4>
                {title}
                {/* DEBUGGING */}
                {/* <span style={{ color: 'yellow' }}> */}
                {/*    (id: {_node.id}) {_node.connections.join(',')} */}
                {/* </span> */}
                {memoryInfo}
            </h4>
            {children}
        </div>
    );
};

const DeviceID: React.FC<{ deviceId?: number | string }> = ({ deviceId }) => {
    return deviceId !== undefined && <span className='device-id'>{deviceId}</span>;
};<|MERGE_RESOLUTION|>--- conflicted
+++ resolved
@@ -75,6 +75,12 @@
             };
 
             const createBuffersRender = (n: Node) => {
+                // const buffers = node.buffer?.map((buffer, index) => (
+                //     <Fragment key={`buffer-details-${node.params.tensor_id} ${index}`}>
+                //         {bufferDetails(buffer, node.params.tensor_id)}
+                //     </Fragment>
+                // ));
+
                 const deviceIds = n.buffer?.filter((b) => b).map((b) => b.params.device_id) || [];
                 if (deviceIds?.length > 1 && n.buffer !== undefined && n.buffer.length > 0) {
                     const buffer = n.buffer.find((b) => b);
@@ -88,15 +94,7 @@
             };
 
             if (node.node_type === NodeType.tensor) {
-<<<<<<< HEAD
                 const buffers = createBuffersRender(node);
-=======
-                const buffers = node.buffer?.map((buffer, index) => (
-                    <Fragment key={`buffer-details-${node.params.tensor_id} ${index}`}>
-                        {bufferDetails(buffer, node.params.tensor_id)}
-                    </Fragment>
-                ));
->>>>>>> 2f02bc6d
                 const layout = node.buffer?.[0]?.params.layout;
                 const tensor = details.tensorList.find((t) => t.id === parseInt(node.params.tensor_id.toString(), 10));
                 const square =
