--- conflicted
+++ resolved
@@ -24,11 +24,7 @@
 import {
     FilterableColumnKeys,
     PerfTableRow,
-<<<<<<< HEAD
-    TableHeaders,
-=======
     TableFilter,
->>>>>>> 84960aa4
     TableKeys,
     TypedPerfTableRow,
 } from '../../definitions/PerfTable';
@@ -42,7 +38,6 @@
     comparisonPerformanceReportListAtom,
     filterBySignpostAtom,
     isStackedViewAtom,
-    perfTableFiltersAtom,
     stackByIn0Atom,
 } from '../../store/app';
 import alignByOpCode from '../../functions/normalisePerformanceData';
@@ -91,7 +86,12 @@
     const [selectedTabId, setSelectedTabId] = useState<TabId>(INITIAL_TAB_ID);
     const [useNormalisedData, setUseNormalisedData] = useState(true);
     const [highlightRows, setHighlightRows] = useState(true);
-    const [filters, setFilters] = useAtom(perfTableFiltersAtom);
+    const [filters, setFilters] = useState<TableFilter>(
+        Object.fromEntries(FilterableColumnKeys.map((key) => [key, ''] as [TableKeys, string])) as Record<
+            TableKeys,
+            string
+        >,
+    );
     const [stackedFilters, setStackedFilters] = useState<StackedTableFilter>(
         Object.fromEntries(FilterableStackedColumnKeys.map((key) => [key, ''] as [StackedTableKeys, string])) as Record<
             StackedTableKeys,
