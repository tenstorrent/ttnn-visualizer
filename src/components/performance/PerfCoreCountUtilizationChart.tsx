--- conflicted
+++ resolved
@@ -57,8 +57,6 @@
     );
     const maxY2Value = Math.max(...chartDataUtilization.flatMap((data) => (data.y as number[]) ?? []));
 
-    const maxY2Value = Math.max(...chartDataUtilization.flatMap((data) => (data.y as number[]) ?? []));
-
     const configuration: PlotConfiguration = {
         margin: {
             l: 100,
@@ -77,16 +75,7 @@
             hoverformat: ',.2r',
             range: [0, maxCores],
         },
-<<<<<<< HEAD
         yAxis2: getDeviceUtilizationAxisConfig(maxY2Value),
-=======
-        yAxis2: {
-            title: { text: 'Utilization (%)' },
-            tickformat: '.0%',
-            hoverformat: '.2%',
-            range: [0, maxY2Value],
-        },
->>>>>>> c4775988
     };
 
     return (
