--- conflicted
+++ resolved
@@ -27,6 +27,7 @@
 }
 const CANVAS_HEIGHT = 30;
 const ZONE_RANGE_HEIGHT = 10;
+const ZONE_HEIGHT = 10;
 
 const NPECongestionHeatMap: React.FC<NPEHeatMapProps> = ({
     timestepList,
@@ -38,12 +39,6 @@
 }) => {
     const altCongestionColors = useAtomValue(altCongestionColorsAtom);
     const canvasRef = useRef<HTMLCanvasElement | null>(null);
-<<<<<<< HEAD
-    const CANVAS_HEIGHT = 30;
-    const ZONE_RANGE_HEIGHT = 10;
-    const ZONE_HEIGHT = 10;
-=======
->>>>>>> a77b0a71
 
     // this will be needed for rendering all zones, not just root zones
     // const HEIGHT_PER_ZONE = 20;
@@ -179,7 +174,6 @@
             ctx.fillStyle = color;
             ctx.fillRect(startX, CANVAS_HEIGHT + index * ZONE_RANGE_HEIGHT, endX - startX, ZONE_RANGE_HEIGHT);
         });
-<<<<<<< HEAD
         expandedZoneRanges.forEach((ranges) => {
             ranges.forEach((range) => {
                 const color = getNpeZoneColor(range.depth);
@@ -195,17 +189,14 @@
             });
         });
     }, [
+        //
         congestionMapPerTimestamp,
         canvasWidth,
-        CANVAS_HEIGHT,
         canvasZoneHeight,
         selectedZoneList,
         zoneRanges,
         expandedZoneRanges,
     ]);
-=======
-    }, [congestionMapPerTimestamp, canvasWidth, canvasZoneHeight, selectedZoneList, zoneRanges]);
->>>>>>> a77b0a71
 
     const handleMouseMove = (event: React.MouseEvent<HTMLCanvasElement>) => {
         const canvas = canvasRef.current;
