// SPDX-License-Identifier: Apache-2.0
//
// SPDX-FileCopyrightText: © 2025 Tenstorrent AI ULC
// @eslint-disable jsx-a11y/mouse-events-have-key-events

import 'highlight.js/styles/a11y-dark.css';
import 'styles/components/NPEComponent.scss';
<<<<<<< HEAD
import React, { useEffect, useMemo, useRef, useState } from 'react';
import { Button, ButtonGroup, Intent, Slider, Switch } from '@blueprintjs/core';
=======
import React, { useEffect, useMemo, useState } from 'react';
import { Button, ButtonGroup, ButtonVariant, Intent, Size, Slider, Switch } from '@blueprintjs/core';
>>>>>>> 04e0ff7e
import { IconNames } from '@blueprintjs/icons';
import classNames from 'classnames';
import { Fragment } from 'react/jsx-runtime';
import { NPEData, NPE_COORDINATES, NPE_LINK, NoCTransfer, NoCType } from '../../model/NPEModel';
import TensixTransferRenderer from './TensixTransferRenderer';
import { NODE_SIZE, calculateLinkCongestionColor, getLines, getLinkPoints, resetRouteColors } from './drawingApi';
import NPECongestionHeatMap from './NPECongestionHeatMap';
import ActiveTransferDetails from './ActiveTransferDetails';
import { useNodeType } from '../../hooks/useAPI';
import { DeviceArchitecture } from '../../definitions/DeviceArchitecture';
import { CLUSTER_COORDS } from '../../model/ClusterModel';
import NPEMetadata from './NPEMetadata';
import { EmptyChipRenderer } from './EmptyChipRenderer';
import { RouteOriginsRenderer } from './RouteOriginsRenderer';
import { useSelectedTransferGrouping, useShowActiveTransfers } from './useNPEHandlers';

interface NPEViewProps {
    npeData: NPEData;
}

const LABEL_STEP_THRESHOLD = 25;
const RIGHT_MARGIN_OFFSET_PX = 25;
const TENSIX_SIZE: number = NODE_SIZE; // * 0.75;
const SVG_SIZE = TENSIX_SIZE;
const PLAYBACK_SPEED = 1;
const PLAYBACK_SPEED_2X = 2;
const ZOOM_LABEL = 'zoom-label';

const LABEL_STEP_COUNT_TIMESTEPSCALE = 20;
const LABEL_STEP_COUNT_CYCLESCALE = 10;

const NPEView: React.FC<NPEViewProps> = ({ npeData }) => {
    const [highlightedTransfer, setHighlightedTransfer] = useState<NoCTransfer | null>(null);
    const [selectedTimestep, setSelectedTimestep] = useState<number>(0);
    const [animationInterval, setAnimationInterval] = useState<number | null>(null);
    const [selectedTransferList, setSelectedTransferList] = useState<NoCTransfer[]>([]);
    const [selectedNode, setSelectedNode] = useState<{ index: number; coords: NPE_COORDINATES } | null>(null);
    const [playbackSpeed, setPlaybackSpeed] = useState<number>(0);
    let totalColsChips = 0;
    const [zoom, setZoom] = useState<number>(0.75);
    const chips = Object.entries(npeData.chips).map(([ClusterChipId, coords]) => {
        totalColsChips = Math.max(totalColsChips, coords[CLUSTER_COORDS.X]);
        return {
            id: parseInt(ClusterChipId, 10),
            coords,
        };
    });
    const [isShowingAllTransfers, setIsShowingAllTransfers] = useState<boolean>(false);
    const [isAnnotatingCores, setIsAnnotatingCores] = useState<boolean>(true);
    const [nocFilter, setNocFilter] = useState<NoCType | null>(null);
    const [fabricEventsOnlyFilter, setFabricEventsOnlyFilter] = useState<boolean>(false);
    const [timestepsScale, setTimestepsScale] = useState<boolean>(true);

    const splitGridRef = useRef<HTMLDivElement>(null);

    const isFabricTransfersFilteringEnabled = useMemo(() => {
        return npeData.noc_transfers.some((tr) => tr.fabric_event_type);
    }, [npeData]);

    const links = useMemo(() => {
        const timestepData = npeData.timestep_data[selectedTimestep];
        timestepData.active_transfers.forEach((id) => {
            const transfer = npeData.noc_transfers.find((tr) => tr.id === id);
            // TODO: this functionality should move to BE. https://github.com/orgs/tenstorrent/projects/178/views/1?pane=issue&itemId=124188622&issue=tenstorrent%7Cttnn-visualizer%7C745
            if (transfer && transfer.fabric_event_type && fabricEventsOnlyFilter) {
                transfer.route.forEach((route) => {
                    route.links.forEach((link) => {
                        timestepData.link_demand.forEach((linkDemand) => {
                            if (
                                linkDemand[NPE_LINK.CHIP_ID] === link[NPE_LINK.CHIP_ID] &&
                                linkDemand[NPE_LINK.NOC_ID] === link[NPE_LINK.NOC_ID] &&
                                linkDemand[NPE_LINK.Y] === link[NPE_LINK.Y] &&
                                linkDemand[NPE_LINK.X] === link[NPE_LINK.X]
                            ) {
                                linkDemand[NPE_LINK.FABRIC_EVENT_TYPE] = true;
                            }
                        });
                    });
                });
            }
        });
        return timestepData;
    }, [npeData.noc_transfers, npeData.timestep_data, selectedTimestep, fabricEventsOnlyFilter]);

    const transfers = useMemo(() => {
        return npeData.noc_transfers
            .filter((tr) => links?.active_transfers.includes(tr.id))
            .filter((tr) => {
                return fabricEventsOnlyFilter ? tr.fabric_event_type : true;
            });
    }, [npeData.noc_transfers, links?.active_transfers, fabricEventsOnlyFilter]);

    const showNOCType = (value: NoCType) => {
        if (nocFilter === null) {
            setNocFilter(value === NoCType.NOC0 ? NoCType.NOC1 : NoCType.NOC0);
        } else if (nocFilter !== value) {
            setNocFilter(null);
        } else {
            setNocFilter(value === NoCType.NOC0 ? NoCType.NOC1 : NoCType.NOC0);
        }
    };

    const [canvasWidth, setCanvasWidth] = useState(window.innerWidth);
    useEffect(() => {
        const handleResize = () => setCanvasWidth(window.innerWidth);
        window.addEventListener('resize', handleResize);
        return () => window.removeEventListener('resize', handleResize);
    }, []);

    const { architecture, cores, dram, eth, pcie } = useNodeType(npeData.common_info.arch as DeviceArchitecture);
    const width = architecture.grid?.x_size || 10;
    const height = architecture.grid?.y_size || 12;

    useEffect(() => {
        resetRouteColors();
        if (isShowingAllTransfers) {
            showAllTransfers();
        }
        // eslint-disable-next-line react-hooks/exhaustive-deps
    }, [selectedTimestep, isShowingAllTransfers]);

    useEffect(() => {
        stopAnimation();
        setSelectedTimestep(0);
        setSelectedNode(null);
        setSelectedTransferList([]);
        setHighlightedTransfer(null);
        // eslint-disable-next-line react-hooks/exhaustive-deps
    }, [npeData]);

    const { transferListSelectionRendering, groupedTransfersByNoCID } = useSelectedTransferGrouping(
        selectedTransferList,
        selectedNode,
    );

    const startAnimation = (speed: number = PLAYBACK_SPEED) => {
        setPlaybackSpeed(speed);
        clearInterval(animationInterval as number);
        const range = npeData.timestep_data.length;

        const interval = setInterval(() => {
            setSelectedTimestep((prev) => {
                return prev < range - 1 ? prev + 1 : 0;
            });
        }, 100 / speed);
        setAnimationInterval(Number(interval));
    };
    const stopAnimation = () => {
        setPlaybackSpeed(0);
        return clearInterval(animationInterval as number);
    };

    const onPlay = () => {
        startAnimation();
    };
    const onPlay2x = () => {
        startAnimation(PLAYBACK_SPEED_2X);
    };
    const onPause = () => {
        stopAnimation();
    };
    const onBackward = () => {
        stopAnimation();
        const range = npeData.timestep_data.length;
        setSelectedNode(null);
        setSelectedTransferList([]);
        setSelectedTimestep((prev) => {
            return prev > 0 ? prev - 1 : range - 1;
        });
    };
    const onForward = () => {
        stopAnimation();
        setSelectedNode(null);
        setSelectedTransferList([]);
        const range = npeData.timestep_data.length;
        setSelectedTimestep((prev) => {
            return prev < range - 1 ? prev + 1 : 0;
        });
    };
    const handleScrubberChange = (value: number) => {
        stopAnimation();
        setSelectedTimestep(value);
        setSelectedNode(null);
        setSelectedTransferList([]);
    };
    const hideAllTransfers = () => {
        setIsShowingAllTransfers(false);
        setSelectedTransferList([]);
    };
    const showActiveTransfers = useShowActiveTransfers({
        npeData,
        selectedNode,
        selectedTimestep,
        nocFilter,
        onPause,
        hideAllTransfers,
        setSelectedNode,
        setSelectedTransferList,
    });

    const showAllTransfers = () => {
        setIsShowingAllTransfers(true);
        setSelectedNode(null);

        const activeTransfers = npeData.timestep_data[selectedTimestep].active_transfers
            .map((transferId) => npeData.noc_transfers.find((tr) => tr.id === transferId))
            .filter((transfer): transfer is NoCTransfer => transfer !== undefined);
        setSelectedTransferList(activeTransfers as NoCTransfer[]);
    };

    const getOriginOpacity = (transfer: NoCTransfer): number => {
        if (isShowingAllTransfers) {
            return 0;
        }
        if (highlightedTransfer !== null && highlightedTransfer.id === transfer.id) {
            return 1;
        }
        if (highlightedTransfer !== null) {
            return 0;
        }
        if (selectedTransferList.length === 0) {
            return 0; // 0.45;
        }
        const isSelected = selectedTransferList.some((t) => t.id === transfer.id);

        if (selectedTransferList.length !== 0 && !isSelected) {
            return 0.15;
        }

        return 0.5;
    };

    const switchwidth = canvasWidth - canvasWidth / npeData.timestep_data.length - RIGHT_MARGIN_OFFSET_PX;
    const sideBarMaxHeight = useMemo(() => splitGridRef?.current?.getBoundingClientRect().height || 0, [splitGridRef]);

    return (
        <div className='npe'>
            <NPEMetadata
                info={npeData.common_info}
                numTransfers={transfers.length}
            />
            <div className='header'>
                <ButtonGroup className='npe-controls'>
<<<<<<< HEAD
                    <Button
                        aria-label='Step backward'
                        icon={IconNames.StepBackward}
                        onClick={onBackward}
                    />
                    <Button
                        aria-label='Play'
                        icon={IconNames.PLAY}
                        intent={playbackSpeed === PLAYBACK_SPEED ? Intent.PRIMARY : Intent.NONE}
                        onClick={onPlay}
                    />
                    <Button
                        aria-label='Play at double speed'
                        icon={IconNames.FastForward}
                        onClick={onPlay2x}
                        intent={playbackSpeed === PLAYBACK_SPEED_2X ? Intent.PRIMARY : Intent.NONE}
                    />
                    <Button
                        icon={IconNames.STOP}
                        onClick={onPause}
                    />
                    <Button
                        aria-label='Step forward'
                        icon={IconNames.StepForward}
                        onClick={onForward}
                    />
                    |
                    <Switch
                        label='Show all active transfers'
                        checked={isShowingAllTransfers}
                        onChange={() => (isShowingAllTransfers ? hideAllTransfers() : showAllTransfers())}
                    />
                    <Switch
                        label='Annotate cores'
                        checked={isAnnotatingCores}
                        onChange={() => setIsAnnotatingCores(!isAnnotatingCores)}
                    />
                    <Switch
                        label='NOC0'
                        checked={nocFilter === NoCType.NOC0 || nocFilter === null}
                        onChange={() => showNOCType(NoCType.NOC0)}
                    />
                    <Switch
                        label='NOC1'
                        checked={nocFilter === NoCType.NOC1 || nocFilter === null}
                        onChange={() => showNOCType(NoCType.NOC1)}
                    />
                    <Switch
                        label='Fabric events only'
                        checked={fabricEventsOnlyFilter}
                        disabled={!isFabricTransfersFilteringEnabled}
                        onChange={() => setFabricEventsOnlyFilter(!fabricEventsOnlyFilter)}
                    />
                    |
                    <div>
                        {/* eslint-disable-next-line jsx-a11y/label-has-associated-control */}
                        <label id={ZOOM_LABEL}>Zoom</label>
                        <Slider
                            handleHtmlProps={{ 'aria-labelledby': ZOOM_LABEL }}
                            min={0.1}
                            max={2}
                            stepSize={0.1}
                            labelStepSize={1}
                            value={zoom}
                            onChange={(value: number) => setZoom(value)}
                            labelRenderer={(value) => `${value.toFixed(1)}`}
                        />
=======
                    <div className='npe-controls-line'>
                        <Button
                            icon={IconNames.StepBackward}
                            onClick={onBackward}
                        />
                        <Button
                            icon={IconNames.Play}
                            intent={playbackSpeed === PLAYBACK_SPEED ? Intent.PRIMARY : Intent.NONE}
                            onClick={onPlay}
                        />
                        <Button
                            icon={IconNames.FastForward}
                            onClick={onPlay2x}
                            intent={playbackSpeed === PLAYBACK_SPEED_2X ? Intent.PRIMARY : Intent.NONE}
                        />
                        <Button
                            icon={IconNames.STOP}
                            onClick={onPause}
                        />
                        <Button
                            icon={IconNames.StepForward}
                            onClick={onForward}
                        />
                        |
                        <Switch
                            label='Show all active transfers'
                            checked={isShowingAllTransfers}
                            onChange={() => (isShowingAllTransfers ? hideAllTransfers() : showAllTransfers())}
                        />
                        <Switch
                            label='Annotate cores'
                            checked={isAnnotatingCores}
                            onChange={() => setIsAnnotatingCores(!isAnnotatingCores)}
                        />
                        <ButtonGroup
                            variant={ButtonVariant.OUTLINED}
                            size={Size.SMALL}
                        >
                            <Button
                                text='Timesteps'
                                icon={timestepsScale ? IconNames.ENDORSED : IconNames.CIRCLE}
                                active={timestepsScale}
                                onClick={() => setTimestepsScale(true)}
                            />
                            <Button
                                text='Cycles'
                                icon={!timestepsScale ? IconNames.ENDORSED : IconNames.CIRCLE}
                                active={!timestepsScale}
                                onClick={() => setTimestepsScale(false)}
                            />
                        </ButtonGroup>
                    </div>
                    <div className='npe-controls-line'>
                        <Switch
                            label='NOC0'
                            checked={nocFilter === NoCType.NOC0 || nocFilter === null}
                            onChange={() => showNOCType(NoCType.NOC0)}
                        />
                        <Switch
                            label='NOC1'
                            checked={nocFilter === NoCType.NOC1 || nocFilter === null}
                            onChange={() => showNOCType(NoCType.NOC1)}
                        />
                        <Switch
                            label='Fabric events only'
                            checked={fabricEventsOnlyFilter}
                            disabled={!isFabricTransfersFilteringEnabled}
                            onChange={() => setFabricEventsOnlyFilter(!fabricEventsOnlyFilter)}
                        />
                        |{/* eslint-disable-next-line jsx-a11y/label-has-associated-control */}
                        <label>
                            Zoom
                            <Slider
                                aria-label='zoom'
                                min={0.1}
                                max={2}
                                stepSize={0.1}
                                labelStepSize={1}
                                value={zoom}
                                onChange={(value: number) => setZoom(value)}
                                labelRenderer={(value) => `${value.toFixed(1)}`}
                            />
                        </label>
>>>>>>> 04e0ff7e
                    </div>
                </ButtonGroup>
                <div style={{ position: 'relative', width: `${switchwidth}px` }}>
                    <Slider
                        handleHtmlProps={{ 'aria-label': 'Timeline scrubber' }}
                        min={0}
                        max={npeData.timestep_data.length - 1}
                        stepSize={1}
                        labelStepSize={
                            npeData.timestep_data.length > LABEL_STEP_THRESHOLD
                                ? npeData.timestep_data.length /
                                  (timestepsScale ? LABEL_STEP_COUNT_TIMESTEPSCALE : LABEL_STEP_COUNT_CYCLESCALE)
                                : 1
                        }
                        labelRenderer={(value: number) =>
                            timestepsScale
                                ? value.toFixed(0)
                                : ((npeData.common_info.cycles_per_timestep ?? 1) * value).toFixed(0)
                        }
                        value={selectedTimestep}
                        onChange={(value: number) => handleScrubberChange(value)}
                    />
                    <div
                        className='bp6-slider-progress duplicate'
                        style={{ width: `${canvasWidth - RIGHT_MARGIN_OFFSET_PX}px` }}
                    />
                </div>
                <NPECongestionHeatMap
                    timestepList={npeData.timestep_data}
                    canvasWidth={canvasWidth}
                    nocType={nocFilter}
                />
            </div>
            <div
                className='split-grid'
                ref={splitGridRef}
            >
                <div
                    className={classNames('chip-cluster-wrap', {
                        'details-open': selectedNode !== null,
                    })}
                    style={{
                        gridTemplateColumns: `repeat(${totalColsChips || 0}, ${(TENSIX_SIZE + 1) * width}px)`,
                        zoom,
                    }}
                >
                    {chips.map((clusterChip) => {
                        return (
                            <div
                                className='chip'
                                key={`chip-${clusterChip.id}`}
                                style={{
                                    gridColumn: clusterChip.coords[CLUSTER_COORDS.X] + 1,
                                    gridRow: clusterChip.coords[CLUSTER_COORDS.Y] + 1,
                                }}
                            >
                                <EmptyChipRenderer
                                    id={clusterChip.id}
                                    width={width}
                                    height={height}
                                    cores={cores}
                                    dram={dram}
                                    eth={eth}
                                    pcie={pcie}
                                    showActiveTransfers={showActiveTransfers}
                                    isAnnotatingCores={isAnnotatingCores}
                                    TENSIX_SIZE={TENSIX_SIZE}
                                    renderChipId={chips.length > 1}
                                />
                                <div
                                    className='tensix-grid congestion'
                                    style={{
                                        display: 'grid',
                                        gridTemplateColumns: `repeat(${width || 0}, ${TENSIX_SIZE}px)`,
                                        gridTemplateRows: `repeat(${height || 0}, ${TENSIX_SIZE}px)`,
                                    }}
                                >
                                    {transfers.map((transfer, index) => (
                                        <RouteOriginsRenderer
                                            key={`${transfer.id}-${index}`}
                                            transfer={transfer}
                                            clusterChip={clusterChip}
                                            index={index}
                                            getOriginOpacity={getOriginOpacity}
                                        />
                                    ))}

                                    {links?.link_demand.map((linkUtilization, index) => {
                                        const fabricCondition = fabricEventsOnlyFilter
                                            ? linkUtilization[NPE_LINK.FABRIC_EVENT_TYPE]
                                            : true;
                                        if (
                                            linkUtilization[NPE_LINK.CHIP_ID] === clusterChip.id &&
                                            (nocFilter === null ||
                                                linkUtilization[NPE_LINK.NOC_ID].indexOf(nocFilter) === 0) &&
                                            fabricCondition
                                        ) {
                                            return (
                                                <button
                                                    type='button'
                                                    key={`${index}-${linkUtilization[NPE_LINK.Y]}-${linkUtilization[NPE_LINK.X]}-${linkUtilization[NPE_LINK.NOC_ID]}`}
                                                    className={`tensix ${linkUtilization[NPE_LINK.Y]}-${linkUtilization[NPE_LINK.X]}`}
                                                    style={{
                                                        position: 'relative',
                                                        gridColumn: linkUtilization[NPE_LINK.X] + 1,
                                                        gridRow: linkUtilization[NPE_LINK.Y] + 1,
                                                    }}
                                                    onClick={() => showActiveTransfers(linkUtilization, index)}
                                                >
                                                    {/* // TENSIX CONGESTION */}
                                                    <TensixTransferRenderer
                                                        style={{
                                                            opacity:
                                                                highlightedTransfer !== null ||
                                                                selectedTransferList.length !== 0
                                                                    ? 0.15
                                                                    : 1,
                                                        }}
                                                        width={SVG_SIZE}
                                                        height={SVG_SIZE}
                                                        data={[
                                                            getLinkPoints(
                                                                linkUtilization[NPE_LINK.NOC_ID],
                                                                calculateLinkCongestionColor(
                                                                    linkUtilization[NPE_LINK.DEMAND],
                                                                ),
                                                            ),
                                                        ]}
                                                        isMulticolor={false}
                                                    />
                                                    <div style={{ fontSize: '9px', position: 'absolute', top: 0 }}>
                                                        {linkUtilization[NPE_LINK.Y]}-{linkUtilization[NPE_LINK.X]}
                                                    </div>
                                                </button>
                                            );
                                        }
                                        return null;
                                    })}
                                </div>

                                <div
                                    className='tensix-grid transfers'
                                    style={{
                                        gridTemplateColumns: `repeat(${width || 0}, ${TENSIX_SIZE}px)`,
                                        gridTemplateRows: `repeat(${height || 0}, ${TENSIX_SIZE}px)`,
                                    }}
                                >
                                    {transferListSelectionRendering.get(clusterChip.id)?.map((row, rowIndex) => {
                                        return (
                                            <Fragment key={`device-${clusterChip.id}-row-${rowIndex}`}>
                                                {row.map((transfersForNoc, colIndex) => {
                                                    return (
                                                        <div
                                                            key={`selected-transfer-${rowIndex}-${colIndex}`}
                                                            className={
                                                                selectedNode?.coords[NPE_LINK.CHIP_ID] ===
                                                                    clusterChip.id &&
                                                                selectedNode?.coords[NPE_LINK.Y] === rowIndex &&
                                                                selectedNode?.coords[NPE_LINK.X] === colIndex
                                                                    ? 'selected tensix no-click'
                                                                    : 'tensix no-click'
                                                            }
                                                            style={{
                                                                gridColumn: colIndex + 1,
                                                                gridRow: rowIndex + 1,
                                                            }}
                                                        >
                                                            <div className='transfer-render-ctn'>
                                                                {/* TENSIX TRANSFERS */}
                                                                <TensixTransferRenderer
                                                                    style={{
                                                                        ...(highlightedTransfer !== null
                                                                            ? { opacity: 0.25 }
                                                                            : { opacity: 1 }),
                                                                    }}
                                                                    width={SVG_SIZE}
                                                                    height={SVG_SIZE}
                                                                    data={getLines(transfersForNoc)}
                                                                    isMulticolor
                                                                />
                                                            </div>
                                                        </div>
                                                    );
                                                })}
                                            </Fragment>
                                        );
                                    })}
                                </div>
                                {highlightedTransfer !== null && (
                                    <div
                                        className='tensix-grid transfer-single'
                                        style={{
                                            gridTemplateColumns: `repeat(${width || 0}, ${TENSIX_SIZE}px)`,
                                            gridTemplateRows: `repeat(${height || 0}, ${TENSIX_SIZE}px)`,
                                        }}
                                    >
                                        {highlightedTransfer?.route.map((route) =>
                                            route.links.map((link) => {
                                                if (link[NPE_LINK.CHIP_ID] === clusterChip.id) {
                                                    return (
                                                        <div
                                                            key={`${link[NPE_LINK.Y]}-${link[NPE_LINK.X]}-${link[NPE_LINK.NOC_ID]}`}
                                                            className='tensix'
                                                            style={{
                                                                position: 'relative',
                                                                gridColumn: link[NPE_LINK.X] + 1,
                                                                gridRow: link[NPE_LINK.Y] + 1,
                                                            }}
                                                        >
                                                            <div className='transfer-render-ctn'>
                                                                {/* HIGHLIGHTED TRANSFER */}
                                                                <TensixTransferRenderer
                                                                    width={SVG_SIZE}
                                                                    height={SVG_SIZE}
                                                                    data={getLines([
                                                                        {
                                                                            transfer: highlightedTransfer.id,
                                                                            nocId: link[NPE_LINK.NOC_ID],
                                                                        },
                                                                    ])}
                                                                    isMulticolor={false}
                                                                />
                                                            </div>
                                                        </div>
                                                    );
                                                }
                                                return null;
                                            }),
                                        )}
                                    </div>
                                )}
                            </div>
                        );
                    })}
                </div>

                <ActiveTransferDetails
                    groupedTransfersByNoCID={groupedTransfersByNoCID}
                    selectedNode={selectedNode}
                    congestionData={links?.link_demand.filter(
                        (route) =>
                            route[NPE_LINK.Y] === selectedNode?.coords[NPE_LINK.Y] &&
                            route[NPE_LINK.X] === selectedNode?.coords[NPE_LINK.X],
                    )}
                    showActiveTransfers={showActiveTransfers}
                    highlightedTransfer={highlightedTransfer}
                    setHighlightedTransfer={setHighlightedTransfer}
                    nocType={nocFilter}
                    maxHeight={sideBarMaxHeight}
                />
            </div>
        </div>
    );
};

export default NPEView;<|MERGE_RESOLUTION|>--- conflicted
+++ resolved
@@ -5,13 +5,8 @@
 
 import 'highlight.js/styles/a11y-dark.css';
 import 'styles/components/NPEComponent.scss';
-<<<<<<< HEAD
 import React, { useEffect, useMemo, useRef, useState } from 'react';
-import { Button, ButtonGroup, Intent, Slider, Switch } from '@blueprintjs/core';
-=======
-import React, { useEffect, useMemo, useState } from 'react';
 import { Button, ButtonGroup, ButtonVariant, Intent, Size, Slider, Switch } from '@blueprintjs/core';
->>>>>>> 04e0ff7e
 import { IconNames } from '@blueprintjs/icons';
 import classNames from 'classnames';
 import { Fragment } from 'react/jsx-runtime';
@@ -38,7 +33,6 @@
 const SVG_SIZE = TENSIX_SIZE;
 const PLAYBACK_SPEED = 1;
 const PLAYBACK_SPEED_2X = 2;
-const ZOOM_LABEL = 'zoom-label';
 
 const LABEL_STEP_COUNT_TIMESTEPSCALE = 20;
 const LABEL_STEP_COUNT_CYCLESCALE = 10;
@@ -255,75 +249,6 @@
             />
             <div className='header'>
                 <ButtonGroup className='npe-controls'>
-<<<<<<< HEAD
-                    <Button
-                        aria-label='Step backward'
-                        icon={IconNames.StepBackward}
-                        onClick={onBackward}
-                    />
-                    <Button
-                        aria-label='Play'
-                        icon={IconNames.PLAY}
-                        intent={playbackSpeed === PLAYBACK_SPEED ? Intent.PRIMARY : Intent.NONE}
-                        onClick={onPlay}
-                    />
-                    <Button
-                        aria-label='Play at double speed'
-                        icon={IconNames.FastForward}
-                        onClick={onPlay2x}
-                        intent={playbackSpeed === PLAYBACK_SPEED_2X ? Intent.PRIMARY : Intent.NONE}
-                    />
-                    <Button
-                        icon={IconNames.STOP}
-                        onClick={onPause}
-                    />
-                    <Button
-                        aria-label='Step forward'
-                        icon={IconNames.StepForward}
-                        onClick={onForward}
-                    />
-                    |
-                    <Switch
-                        label='Show all active transfers'
-                        checked={isShowingAllTransfers}
-                        onChange={() => (isShowingAllTransfers ? hideAllTransfers() : showAllTransfers())}
-                    />
-                    <Switch
-                        label='Annotate cores'
-                        checked={isAnnotatingCores}
-                        onChange={() => setIsAnnotatingCores(!isAnnotatingCores)}
-                    />
-                    <Switch
-                        label='NOC0'
-                        checked={nocFilter === NoCType.NOC0 || nocFilter === null}
-                        onChange={() => showNOCType(NoCType.NOC0)}
-                    />
-                    <Switch
-                        label='NOC1'
-                        checked={nocFilter === NoCType.NOC1 || nocFilter === null}
-                        onChange={() => showNOCType(NoCType.NOC1)}
-                    />
-                    <Switch
-                        label='Fabric events only'
-                        checked={fabricEventsOnlyFilter}
-                        disabled={!isFabricTransfersFilteringEnabled}
-                        onChange={() => setFabricEventsOnlyFilter(!fabricEventsOnlyFilter)}
-                    />
-                    |
-                    <div>
-                        {/* eslint-disable-next-line jsx-a11y/label-has-associated-control */}
-                        <label id={ZOOM_LABEL}>Zoom</label>
-                        <Slider
-                            handleHtmlProps={{ 'aria-labelledby': ZOOM_LABEL }}
-                            min={0.1}
-                            max={2}
-                            stepSize={0.1}
-                            labelStepSize={1}
-                            value={zoom}
-                            onChange={(value: number) => setZoom(value)}
-                            labelRenderer={(value) => `${value.toFixed(1)}`}
-                        />
-=======
                     <div className='npe-controls-line'>
                         <Button
                             icon={IconNames.StepBackward}
@@ -407,7 +332,6 @@
                                 labelRenderer={(value) => `${value.toFixed(1)}`}
                             />
                         </label>
->>>>>>> 04e0ff7e
                     </div>
                 </ButtonGroup>
                 <div style={{ position: 'relative', width: `${switchwidth}px` }}>
