// SPDX-License-Identifier: Apache-2.0
//
// SPDX-FileCopyrightText: © 2024 Tenstorrent AI ULC

import { Link, Outlet, useNavigate } from 'react-router-dom';
import { Alignment, Button, Classes, Intent, Navbar, Tooltip } from '@blueprintjs/core';
import { Helmet } from 'react-helmet-async';
import { useAtomValue } from 'jotai';
import { useQuery } from 'react-query';
import { ToastContainer, cssTransition } from 'react-toastify';
import 'react-toastify/dist/ReactToastify.min.css';
import { IconNames } from '@blueprintjs/icons';
import TenstorrentLogo from './TenstorrentLogo';
import ROUTES from '../definitions/routes';
import { reportMetaAtom } from '../store/app';
import { fetchActiveReport } from '../hooks/useAPI';

const BounceIn = cssTransition({
    enter: `Toastify--animate Toastify__bounce-enter`,
    exit: ` no-toast-animation Toastify__bounce-exit`,
    appendPosition: true,
    collapseDuration: 0,
    collapse: true,
});

function Layout() {
    const navigate = useNavigate();
    const meta = useAtomValue(reportMetaAtom);
    const { data: activeReport } = useQuery('active_report', {
        queryFn: fetchActiveReport,
        initialData: null,
    });

    const handleNavigate = (path: string) => {
        navigate(path);
    };

    return (
        <div className={Classes.DARK}>
            <Helmet
                defaultTitle='TTNN Visualizer'
                titleTemplate='%s | TTNN Visualizer'
            >
                <meta charSet='utf-8' />
            </Helmet>

            <header className='app-header'>
                <nav className='nav-container'>
                    <Link
                        className='tt-logo'
                        to={ROUTES.HOME}
                    >
                        <TenstorrentLogo />
                    </Link>

                    {meta?.report_name && (
                        <Tooltip
                            content={meta.report_name}
                            className='report-title'
                        >
                            <span>{meta.report_name}</span>
                        </Tooltip>
                    )}

<<<<<<< HEAD
                    <Navbar className='navbar'>
                        <Navbar.Group align={Alignment.RIGHT}>
                            <Button
                                text='Home'
                                onClick={() => handleNavigate(ROUTES.HOME)}
                                active={hasMatchingPath(ROUTES.HOME)}
                                intent={hasMatchingPath(ROUTES.HOME) ? Intent.PRIMARY : Intent.SUCCESS}
                                icon={IconNames.HOME}
                                minimal
                                large
                            />

                            <Button
                                text='Operations'
                                onClick={() => handleNavigate(ROUTES.OPERATIONS)}
                                active={hasMatchingPath(ROUTES.OPERATIONS)}
                                intent={hasMatchingPath(ROUTES.OPERATIONS) ? Intent.PRIMARY : Intent.WARNING}
                                icon={IconNames.CUBE}
                                minimal
                                large
                            />
=======
                                <Button
                                    text='Operations'
                                    disabled={!activeReport?.name}
                                    onClick={() => handleNavigate(ROUTES.OPERATIONS)}
                                    active={window.location.pathname === ROUTES.OPERATIONS}
                                    minimal
                                />

                                <Button
                                    text='Tensors'
                                    disabled={!activeReport?.name}
                                    onClick={() => handleNavigate(ROUTES.TENSORS)}
                                    active={window.location.pathname === ROUTES.TENSORS}
                                    minimal
                                />
                            </Navbar.Group>
>>>>>>> 038e50dc

                            <Button
                                text='Tensors'
                                onClick={() => handleNavigate(ROUTES.TENSORS)}
                                active={hasMatchingPath(ROUTES.TENSORS)}
                                intent={hasMatchingPath(ROUTES.TENSORS) ? Intent.PRIMARY : Intent.DANGER}
                                icon={IconNames.FLOW_LINEAR}
                                minimal
                                large
                            />
                        </Navbar.Group>
                    </Navbar>
                </nav>
            </header>

            <main>
                <Outlet />

                <ToastContainer
                    position='top-right'
                    autoClose={false}
                    newestOnTop={false}
                    closeOnClick
                    closeButton={false}
                    theme='light'
                    transition={BounceIn}
                />
            </main>
        </div>
    );
}

function hasMatchingPath(path: string) {
    return window.location.pathname === path;
}

export default Layout;<|MERGE_RESOLUTION|>--- conflicted
+++ resolved
@@ -62,7 +62,6 @@
                         </Tooltip>
                     )}
 
-<<<<<<< HEAD
                     <Navbar className='navbar'>
                         <Navbar.Group align={Alignment.RIGHT}>
                             <Button
@@ -81,27 +80,10 @@
                                 active={hasMatchingPath(ROUTES.OPERATIONS)}
                                 intent={hasMatchingPath(ROUTES.OPERATIONS) ? Intent.PRIMARY : Intent.WARNING}
                                 icon={IconNames.CUBE}
+                                disabled={!activeReport?.name}
                                 minimal
                                 large
                             />
-=======
-                                <Button
-                                    text='Operations'
-                                    disabled={!activeReport?.name}
-                                    onClick={() => handleNavigate(ROUTES.OPERATIONS)}
-                                    active={window.location.pathname === ROUTES.OPERATIONS}
-                                    minimal
-                                />
-
-                                <Button
-                                    text='Tensors'
-                                    disabled={!activeReport?.name}
-                                    onClick={() => handleNavigate(ROUTES.TENSORS)}
-                                    active={window.location.pathname === ROUTES.TENSORS}
-                                    minimal
-                                />
-                            </Navbar.Group>
->>>>>>> 038e50dc
 
                             <Button
                                 text='Tensors'
@@ -109,6 +91,7 @@
                                 active={hasMatchingPath(ROUTES.TENSORS)}
                                 intent={hasMatchingPath(ROUTES.TENSORS) ? Intent.PRIMARY : Intent.DANGER}
                                 icon={IconNames.FLOW_LINEAR}
+                                disabled={!activeReport?.name}
                                 minimal
                                 large
                             />
