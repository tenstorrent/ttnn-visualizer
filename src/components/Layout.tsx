// SPDX-License-Identifier: Apache-2.0
//
// SPDX-FileCopyrightText: © 2024 Tenstorrent AI ULC

import { Link, Outlet } from 'react-router-dom';
import { Classes, Tooltip } from '@blueprintjs/core';
import { Helmet } from 'react-helmet-async';
import { useAtomValue } from 'jotai';
import { ToastContainer, cssTransition } from 'react-toastify';
import 'react-toastify/dist/ReactToastify.min.css';
import TenstorrentLogo from './TenstorrentLogo';
import ROUTES from '../definitions/routes';
import { reportMetaAtom } from '../store/app';
import MainNavigation from './MainNavigation';

const BounceIn = cssTransition({
    enter: `Toastify--animate Toastify__bounce-enter`,
    exit: ` no-toast-animation Toastify__bounce-exit`,
    appendPosition: true,
    collapseDuration: 0,
    collapse: true,
});

function Layout() {
<<<<<<< HEAD
    const appVersion = import.meta.env.APP_VERSION; // Access the version from Vite
    const navigate = useNavigate();
=======
>>>>>>> dafdd55d
    const meta = useAtomValue(reportMetaAtom);

    return (
        <div className={Classes.DARK}>
            <Helmet
                defaultTitle='TTNN Visualizer'
                titleTemplate='%s | TTNN Visualizer'
            >
                <meta charSet='utf-8' />
            </Helmet>

            <header className='app-header'>
                <nav className='nav-container'>
                    <Link
                        className='tt-logo'
                        to={ROUTES.HOME}
                    >
                        <TenstorrentLogo />
                    </Link>
                    <p>{appVersion}</p>

                    {meta?.report_name && (
                        <Tooltip
                            content={meta.report_name}
                            className='report-title'
                        >
                            <span>{meta.report_name}</span>
                        </Tooltip>
                    )}

                    <MainNavigation />
                </nav>
            </header>

            <main>
                <Outlet />

                <ToastContainer
                    position='top-right'
                    autoClose={false}
                    newestOnTop={false}
                    closeOnClick
                    closeButton={false}
                    theme='light'
                    transition={BounceIn}
                />
            </main>
        </div>
    );
}

export default Layout;<|MERGE_RESOLUTION|>--- conflicted
+++ resolved
@@ -22,11 +22,7 @@
 });
 
 function Layout() {
-<<<<<<< HEAD
     const appVersion = import.meta.env.APP_VERSION; // Access the version from Vite
-    const navigate = useNavigate();
-=======
->>>>>>> dafdd55d
     const meta = useAtomValue(reportMetaAtom);
 
     return (
