--- conflicted
+++ resolved
@@ -10,28 +10,21 @@
 import { useLocation } from 'react-router-dom';
 import ROUTES from '../definitions/Routes';
 import 'styles/components/MainNavigation.scss';
-<<<<<<< HEAD
 import { activePerformanceReportAtom, activeProfilerReportAtom, hasClusterDescriptionAtom } from '../store/app';
-=======
-import { activePerformanceReportAtom, activeProfilerReportAtom } from '../store/app';
 import { useGetClusterDescription } from '../hooks/useAPI';
 import getServerConfig from '../functions/getServerConfig';
 
 const MEMORY_PROFILER_DISABLED = 'Upload or select an active memory report to enable this feature';
 const PERFORMANCE_PROFILER_DISABLED = 'Upload or select an active performance report to enable this feature';
 const CLUSTER_DISABLED = 'Active memory report does not contain cluster data';
->>>>>>> 3b3803bc
 
 function MainNavigation() {
     const navigate = useNavigate();
     const location = useLocation();
     const activeProfilerReport = useAtomValue(activeProfilerReportAtom);
     const activePerformanceReport = useAtomValue(activePerformanceReportAtom);
-<<<<<<< HEAD
     const hasClusterDescription = useAtomValue(hasClusterDescriptionAtom);
-=======
     const [showBanner, setShowBanner] = useState(false);
->>>>>>> 3b3803bc
 
     const handleNavigate = (path: string) => {
         navigate(path);
@@ -43,9 +36,8 @@
 
     const hasActiveProfiler = !!activeProfilerReport;
     const hasActivePerf = !!activePerformanceReport;
-<<<<<<< HEAD
-=======
-    const serverMode = getServerConfig().SERVER_MODE;
+
+      const serverMode = getServerConfig().SERVER_MODE;
 
     useEffect(() => {
         if (!serverMode) {
@@ -64,7 +56,6 @@
             window.removeEventListener('mousemove', handleMouseMove);
         };
     }, [serverMode]);
->>>>>>> 3b3803bc
 
     return (
         <Navbar className='navbar'>
@@ -193,18 +184,6 @@
                     <small>beta</small>
                 </Button>
 
-<<<<<<< HEAD
-                <Button
-                    text='Topology'
-                    onClick={() => handleOpenModal(ROUTES.CLUSTER)}
-                    active={hasMatchingPath(ROUTES.CLUSTER)}
-                    disabled={!hasClusterDescription}
-                    icon={IconNames.LayoutGrid}
-                    variant='minimal'
-                    size='large'
-                    className='cluster-button modal'
-                />
-=======
                 <Tooltip
                     content={CLUSTER_DISABLED}
                     position='bottom'
@@ -221,7 +200,6 @@
                         className='cluster-button modal'
                     />
                 </Tooltip>
->>>>>>> 3b3803bc
             </Navbar.Group>
         </Navbar>
     );
