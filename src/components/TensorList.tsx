// SPDX-License-Identifier: Apache-2.0
//
// SPDX-FileCopyrightText: © 2024 Tenstorrent Inc.

import { UIEvent, useEffect, useMemo, useRef, useState } from 'react';
import { useLocation, useNavigate } from 'react-router-dom';
import classNames from 'classnames';
import { useVirtualizer } from '@tanstack/react-virtual';
import { Button, ButtonGroup, Checkbox, Icon, Intent, MenuItem, PopoverPosition, Tooltip } from '@blueprintjs/core';
import { IconNames } from '@blueprintjs/icons';
import { useAtom } from 'jotai';
import { MultiSelect } from '@blueprintjs/select';
import SearchField from './SearchField';
import LoadingSpinner from './LoadingSpinner';
import { useOperationsList, useTensors } from '../hooks/useAPI';
import ROUTES from '../definitions/routes';
import { Tensor } from '../model/Graph';
import { OperationDescription, TensorData } from '../model/APIData';
import { BufferType, BufferTypeLabel } from '../model/BufferType';
import Collapsible from './Collapsible';
import { expandedTensorsAtom } from '../store/app';
import ListItem from './ListItem';
import '@blueprintjs/select/lib/css/blueprint-select.css';
import 'styles/components/ListView.scss';
import 'styles/components/TensorList.scss';
import BufferDetails from './BufferDetails';
import isValidNumber from '../functions/isValidNumber';

const PLACEHOLDER_ARRAY_SIZE = 10;
const OPERATION_EL_HEIGHT = 39; // Height in px of each list item
const TOTAL_SHADE_HEIGHT = 100; // Height in px of 'scroll-shade' pseudo elements

const TensorList = () => {
    const location = useLocation();
    const navigate = useNavigate();
    const deviceId = 0;
    const { data: operations } = useOperationsList();
<<<<<<< HEAD
    const { data: fetchedTensors, error, isLoading } = useTensors();
    const scrollElementRef = useRef<HTMLDivElement>(null);
=======
    const { data: fetchedTensors, error, isLoading } = useTensors(deviceId);
    const scrollElementRef = useRef(null);
>>>>>>> 9ab5de5d
    const [shouldCollapseAll, setShouldCollapseAll] = useState(false);
    const [filterQuery, setFilterQuery] = useState('');
    const [memoryLeakCount, setMemoryLeakCount] = useState(0);
    const [filteredTensorList, setFilteredTensorList] = useState<TensorData[]>([]);
    const [hasScrolledFromTop, setHasScrolledFromTop] = useState(false);
    const [hasScrolledToBottom, setHasScrolledToBottom] = useState(false);
    const [filterMemoryLeaks, setFilterMemoryLeaks] = useState(false);
    const [bufferTypeFilters, setBufferTypeFilters] = useState<BufferType[]>([]);

    const [expandedTensors, setExpandedTensors] = useAtom(expandedTensorsAtom);

    // TODO: Figure out an initial scroll position based on last used tensor
    const virtualizer = useVirtualizer({
        count: filteredTensorList?.length || PLACEHOLDER_ARRAY_SIZE,
        getScrollElement: () => scrollElementRef.current,
        estimateSize: () => OPERATION_EL_HEIGHT,
    });
    const virtualItems = virtualizer.getVirtualItems();
    const numberOfTensors =
        filteredTensorList && filteredTensorList.length >= 0 ? filteredTensorList.length : PLACEHOLDER_ARRAY_SIZE;
    const virtualHeight = virtualizer.getTotalSize() - TOTAL_SHADE_HEIGHT;

    const handleUserScrolling = (event: UIEvent<HTMLDivElement>) => {
        const el = event.currentTarget;

        setHasScrolledFromTop(!(el.scrollTop < OPERATION_EL_HEIGHT / 2));
        setHasScrolledToBottom(el.scrollTop + el.offsetHeight >= el.scrollHeight);
    };

    const handleToggleCollapsible = (operationId: number) => {
        setExpandedTensors((currentIds) => {
            const tensorIds = [...currentIds];

            if (tensorIds.includes(operationId)) {
                return tensorIds.filter((id) => id !== operationId);
            }

            tensorIds.push(operationId);
            return tensorIds;
        });
    };

    const handleExpandAllToggle = () => {
        setShouldCollapseAll((shouldCollapse) => !shouldCollapse);
        setExpandedTensors(
            !shouldCollapseAll && filteredTensorList ? filteredTensorList.map((tensor) => tensor.id) : [],
        );
    };

    const handleToggleMemoryLeaks = () => {
        setFilterMemoryLeaks(!filterMemoryLeaks);
    };

    const updateBufferTypeFilter = (bufferType: BufferType) => {
        setBufferTypeFilters((currentFilters: BufferType[]) => {
            if (currentFilters.includes(bufferType)) {
                return currentFilters.filter((item) => item !== bufferType);
            }
            return [...currentFilters, bufferType];
        });
    };

    useMemo(() => {
        let count = 0;

        if (operations) {
            filteredTensorList.forEach((tensor) => {
                const deallocationOperation = getDeallocation(tensor, operations);

                if (!deallocationOperation) {
                    count++;
                }
            });
        }

        setMemoryLeakCount(count);
    }, [operations, filteredTensorList]);

    useMemo(() => {
        if (fetchedTensors && operations) {
            let tensors = [...fetchedTensors];

            if (filterQuery) {
                tensors = fetchedTensors?.filter((tensor) =>
                    getTensorFilterName(tensor).toLowerCase().includes(filterQuery.toLowerCase()),
                );
            }

            if (filterMemoryLeaks) {
                tensors = tensors.filter((tensor) => !getDeallocation(tensor, operations));
            }

            if (bufferTypeFilters?.length > 0) {
                tensors = tensors.filter(
                    (tensor) => tensor?.buffer_type !== null && bufferTypeFilters.includes(tensor.buffer_type),
                );
            }

            setFilteredTensorList(tensors);
        }
    }, [operations, fetchedTensors, filterQuery, filterMemoryLeaks, bufferTypeFilters]);

    useEffect(() => {
        const initialTensorId = location.state?.previousOperationId;

        if (initialTensorId && virtualizer) {
            const operationIndex =
                fetchedTensors?.findIndex((tensor: Tensor) => tensor.id === parseInt(initialTensorId, 10)) || 0;

            // Looks better if we scroll to the previous index
            virtualizer.scrollToIndex(operationIndex - 1, {
                align: 'start',
            });

            // Navigating to the same page replaces the entry in the browser history
            // TODO: Revisit this code later to make sure it's not causing any weird side effects
            navigate(ROUTES.OPERATIONS, { replace: true });
        }
    }, [virtualizer, fetchedTensors, location, navigate]);

    useEffect(() => {
        if (virtualHeight <= 0 && scrollElementRef.current) {
            scrollElementRef.current.scrollTop = 0;
            setHasScrolledFromTop(false);
        }
    }, [virtualHeight]);

    return (
        // TODO: Turn this into a generation ListView component used by OperationList and TensorList
        <fieldset className='list-wrap'>
            <legend>Tensors</legend>

            <div className='list-controls'>
                <SearchField
                    placeholder='Filter tensors'
                    searchQuery={filterQuery}
                    onQueryChanged={(value) => setFilterQuery(value)}
                />

                <ButtonGroup minimal>
                    <Tooltip
                        content={shouldCollapseAll ? 'Collapse all' : 'Expand all'}
                        placement={PopoverPosition.TOP}
                    >
                        <Button
                            onClick={() => handleExpandAllToggle()}
                            rightIcon={shouldCollapseAll ? IconNames.CollapseAll : IconNames.ExpandAll}
                        />
                    </Tooltip>

                    <Tooltip
                        content={memoryLeakCount ? 'Toggle only memory leaks' : 'No memory leaks found'}
                        placement={PopoverPosition.TOP}
                    >
                        <Button
                            onClick={() => handleToggleMemoryLeaks()}
                            icon={memoryLeakCount ? IconNames.WARNING_SIGN : IconNames.TICK}
                            intent={memoryLeakCount && filterMemoryLeaks ? Intent.WARNING : Intent.NONE}
                            text={memoryLeakCount}
                            disabled={!memoryLeakCount}
                        />
                    </Tooltip>

                    <Tooltip
                        content='Scroll to top'
                        placement={PopoverPosition.TOP}
                    >
                        <Button
                            onClick={() => {
                                virtualizer.scrollToIndex(0);
                            }}
                            icon={IconNames.DOUBLE_CHEVRON_UP}
                        />
                    </Tooltip>

                    <Tooltip
                        content='Scroll to bottom'
                        placement={PopoverPosition.TOP}
                    >
                        <Button
                            onClick={() => {
                                virtualizer.scrollToIndex(numberOfTensors - 1);
                            }}
                            icon={IconNames.DOUBLE_CHEVRON_DOWN}
                        />
                    </Tooltip>

                    <MultiSelect
                        items={fetchedTensors ? getBufferTypeFilterOptions(fetchedTensors) : []}
                        placeholder='Buffer type filter...'
                        // Type requires this but it seems pointless
                        onItemSelect={(selectedType) => updateBufferTypeFilter(selectedType)}
                        selectedItems={bufferTypeFilters}
                        itemRenderer={(value: BufferType, _props) =>
                            BufferTypeItem(value, updateBufferTypeFilter, bufferTypeFilters)
                        }
                        tagRenderer={(buffer) => BufferTypeLabel[buffer]}
                        onRemove={(type) => updateBufferTypeFilter(type)}
                        itemPredicate={(query, bufferType) =>
                            !query || BufferTypeLabel[bufferType].toLowerCase().includes(query.toLowerCase())
                        }
                        noResults={
                            <MenuItem
                                disabled
                                text='No results.'
                                roleStructure='listoption'
                            />
                        }
                        resetOnSelect
                    />
                </ButtonGroup>

                {!isLoading && (
                    <p className='result-count'>
                        {fetchedTensors && filterQuery
                            ? `Showing ${numberOfTensors} of ${fetchedTensors.length} tensors`
                            : `Showing ${numberOfTensors} tensors`}
                    </p>
                )}
            </div>

            <div
                ref={scrollElementRef}
                className={classNames('scrollable-element', {
                    'scroll-shade-top': hasScrolledFromTop && virtualHeight >= 0,
                    'scroll-shade-bottom': !hasScrolledToBottom && numberOfTensors > virtualItems.length,
                    'scroll-lock': virtualHeight <= 0,
                })}
                onScroll={(event) => handleUserScrolling(event)}
            >
                <div
                    style={{
                        // Div is sized to the maximum required to render all list items minus our shade element heights
                        height: virtualizer.getTotalSize() - TOTAL_SHADE_HEIGHT,
                    }}
                >
                    <ul
                        className='list-container'
                        style={{
                            // Tracks scroll position
                            transform: `translateY(${virtualItems[0]?.start ?? 0}px)`,
                        }}
                    >
                        {operations && filteredTensorList?.length ? (
                            virtualItems.map((virtualRow) => {
                                const tensor = filteredTensorList[virtualRow.index];
                                const deallocationOperation = getDeallocation(tensor, operations);

                                return (
                                    <li
                                        className='list-item-container'
                                        key={virtualRow.index}
                                        data-index={virtualRow.index}
                                        ref={virtualizer.measureElement}
                                    >
                                        <Collapsible
                                            onExpandToggle={() => handleToggleCollapsible(tensor.id)}
                                            keepChildrenMounted={false}
                                            isOpen={expandedTensors.includes(tensor.id)}
                                            label={
                                                <ListItem
                                                    filterName={getTensorFilterName(tensor)}
                                                    filterQuery={filterQuery}
                                                    icon={IconNames.FLOW_LINEAR}
                                                    iconColour='tensor'
                                                />
                                            }
                                            additionalElements={
                                                !deallocationOperation ? (
                                                    <Icon
                                                        icon={IconNames.WARNING_SIGN}
                                                        intent={Intent.WARNING}
                                                    />
                                                ) : undefined
                                            }
                                        >
                                            <div className='arguments-wrapper'>
                                                <BufferDetails
                                                    tensor={tensor}
                                                    operations={operations}
                                                />
                                            </div>
                                        </Collapsible>
                                    </li>
                                );
                            })
                        ) : (
                            <>
                                {isLoading ? <LoadingSpinner /> : <p>No results</p>}
                                {error && <div>An error occurred: {error.message}</div>}
                            </>
                        )}
                    </ul>
                </div>
            </div>
        </fieldset>
    );
};

function getTensorFilterName(tensor: Tensor) {
    const bufferTypeLabel = isValidNumber(tensor.buffer_type) ? BufferTypeLabel[tensor.buffer_type] : 'n/a';

    return `Tensor ${tensor.id} ${bufferTypeLabel}`;
}

function getDeallocation(tensor: Tensor, operations: OperationDescription[]) {
    // TODO: Maybe we can strengthen this logic to ensure we're looking at deallocations
    const matchingInputs = operations.filter(
        (operation) =>
            operation.name.includes('deallocate') && operation.inputs.find((input) => input.id === tensor.id),
    );

    return matchingInputs.map((x) => x.id).toString() || '';
}

function getBufferTypeFilterOptions(tensors: Tensor[]) {
    return [
        ...new Set(
            tensors
                ?.map((tensor) => (tensor.buffer_type !== null ? tensor.buffer_type : ''))
                .filter((value) => isValidNumber(value)) ?? [],
        ),
    ] as BufferType[];
}

const BufferTypeItem = (type: BufferType, onClick: (type: BufferType) => void, selectedBufferTypes: BufferType[]) => {
    return (
        <li key={type}>
            <Checkbox
                className='buffer-type-checkbox'
                label={BufferTypeLabel[type]}
                checked={selectedBufferTypes.includes(type)}
                onClick={() => onClick(type)}
            />
        </li>
    );
};

export default TensorList;<|MERGE_RESOLUTION|>--- conflicted
+++ resolved
@@ -35,14 +35,10 @@
     const navigate = useNavigate();
     const deviceId = 0;
     const { data: operations } = useOperationsList();
-<<<<<<< HEAD
-    const { data: fetchedTensors, error, isLoading } = useTensors();
+    const { data: fetchedTensors, error, isLoading } = useTensors(deviceId);
     const scrollElementRef = useRef<HTMLDivElement>(null);
-=======
-    const { data: fetchedTensors, error, isLoading } = useTensors(deviceId);
-    const scrollElementRef = useRef(null);
->>>>>>> 9ab5de5d
-    const [shouldCollapseAll, setShouldCollapseAll] = useState(false);
+
+  const [shouldCollapseAll, setShouldCollapseAll] = useState(false);
     const [filterQuery, setFilterQuery] = useState('');
     const [memoryLeakCount, setMemoryLeakCount] = useState(0);
     const [filteredTensorList, setFilteredTensorList] = useState<TensorData[]>([]);
