--- conflicted
+++ resolved
@@ -64,21 +64,14 @@
         return fetchedTensors;
     }, [fetchedTensors, selectedOperationRange]);
 
-<<<<<<< HEAD
     const {
         getMultiSelectOptions: getBufferTypeFilter,
         updateMultiSelect: updateBufferTypeFilters,
         activeMultiSelectFilters: activeBufferTypeFilters,
         OptionComponent: BufferTypeItem,
     } = useMultiSelectFilter('buffer_type', tensorsWithRange || []);
-=======
+
     const { nonDeallocatedTensorList } = useGetTensorDeallocationReportByOperation();
-
-    const { getFilterOptions, updateFilters, activeFilters, FilterItem } = useTableFilter(
-        'buffer_type',
-        tensorsWithRange || [],
-    );
->>>>>>> 36b75e4a
 
     // TODO: Figure out an initial scroll position based on last used tensor - https://github.com/tenstorrent/ttnn-visualizer/issues/737
     const virtualizer = useVirtualizer({
@@ -129,29 +122,16 @@
                     );
                 }
 
-<<<<<<< HEAD
             if (activeBufferTypeFilters?.length > 0) {
                 tensors = tensors.filter(
                     (tensor) => tensor?.buffer_type !== null && activeBufferTypeFilters.includes(tensor.buffer_type),
                 );
             }
-=======
-                if (activeFilters?.length > 0) {
-                    tensors = tensors.filter(
-                        (tensor) => tensor?.buffer_type !== null && activeFilters.includes(tensor.buffer_type),
-                    );
-                }
->>>>>>> 36b75e4a
 
                 if (showHighConsumerTensors) {
                     tensors = tensors.filter((tensor) => tensor.consumers.length > MAX_NUM_CONSUMERS);
                 }
 
-<<<<<<< HEAD
-            setFilteredTensorList(tensors);
-        }
-    }, [operations, tensorsWithRange, filterQuery, activeBufferTypeFilters, showHighConsumerTensors]);
-=======
                 if (showLateDeallocatedTensors) {
                     tensors = tensors.filter((tensor) => nonDeallocatedTensorList.get(tensor.id));
                 }
@@ -162,7 +142,6 @@
         // eslint-disable-next-line react-hooks/exhaustive-deps
         [tensorsWithRange, operations, filterQuery, activeFilters, showHighConsumerTensors, showLateDeallocatedTensors],
     );
->>>>>>> 36b75e4a
 
     useEffect(() => {
         const initialTensorId = location.state?.previousOperationId;
@@ -266,14 +245,8 @@
                             aria-label='Scroll to bottom'
                         />
                     </Tooltip>
-<<<<<<< HEAD
-
                     <MultiSelect<MultiSelectValue>
                         items={tensorsWithRange ? getBufferTypeFilter() : []}
-=======
-                    <MultiSelect
-                        items={tensorsWithRange ? (getFilterOptions() as number[]) : []}
->>>>>>> 36b75e4a
                         placeholder='Buffer type filter...'
                         // Type requires this but it seems pointless
                         onItemSelect={(selectedType) => updateBufferTypeFilters(selectedType.toString())}
