// SPDX-License-Identifier: Apache-2.0
//
// SPDX-FileCopyrightText: © 2025 Tenstorrent AI ULC

import { UIEvent, useEffect, useMemo, useRef, useState } from 'react';
import { useLocation, useNavigate } from 'react-router-dom';
import classNames from 'classnames';
import { useVirtualizer } from '@tanstack/react-virtual';
import { Button, ButtonGroup, Icon, Intent, PopoverPosition, Tooltip } from '@blueprintjs/core';
import { IconNames } from '@blueprintjs/icons';
import { useAtom, useAtomValue } from 'jotai';
import SearchField from './SearchField';
import LoadingSpinner from './LoadingSpinner';
import { useGetTensorDeallocationReportByOperation, useOperationsList, useTensors } from '../hooks/useAPI';
import ROUTES from '../definitions/Routes';
import { Tensor } from '../model/APIData';
import { BufferTypeLabel } from '../model/BufferType';
import Collapsible from './Collapsible';
<<<<<<< HEAD
import { expandedTensorsAtom, selectedOperationRangeAtom, tensorListScrollAtom } from '../store/app';
=======
import { expandedTensorsAtom, selectedOperationRangeAtom, tensorBufferTypeFiltersAtom } from '../store/app';
>>>>>>> a1d79f2b
import ListItem from './ListItem';
import '@blueprintjs/select/lib/css/blueprint-select.css';
import 'styles/components/ListView.scss';
import BufferDetails from './BufferDetails';
import isValidNumber from '../functions/isValidNumber';
import { MAX_NUM_CONSUMERS } from '../definitions/ProducersConsumers';
import { toReadableShape, toReadableType } from '../functions/math';
import MultiSelectField from './MultiSelectField';

const PLACEHOLDER_ARRAY_SIZE = 10;
const OPERATION_EL_HEIGHT = 39; // Estimated size of each element in px
const TOTAL_SHADE_HEIGHT = 100; // Height in px of 'scroll-shade' pseudo elements
const HIGH_CONSUMER_INTENT = Intent.DANGER;

const TensorList = () => {
    const [expandedTensors, setExpandedTensors] = useAtom(expandedTensorsAtom);
    const selectedOperationRange = useAtomValue(selectedOperationRangeAtom);
    const [tensorListScroll, setTensorListScroll] = useAtom(tensorListScrollAtom);

    const [shouldCollapseAll, setShouldCollapseAll] = useState(false);
    const [filterQuery, setFilterQuery] = useState('');
    const [filteredTensorList, setFilteredTensorList] = useState<Tensor[]>([]);
    const [hasScrolledFromTop, setHasScrolledFromTop] = useState(false);
    const [hasScrolledToBottom, setHasScrolledToBottom] = useState(false);
    const [showHighConsumerTensors, setShowHighConsumerTensors] = useState(false);
    const [showLateDeallocatedTensors, setShowLateDeallocatedTensors] = useState(false);
<<<<<<< HEAD
=======
    const [expandedTensors, setExpandedTensors] = useAtom(expandedTensorsAtom);
    const selectedOperationRange = useAtomValue(selectedOperationRangeAtom);
    const [bufferTypeFilters, setBufferTypeFilters] = useAtom(tensorBufferTypeFiltersAtom);
>>>>>>> a1d79f2b

    const location = useLocation();
    const navigate = useNavigate();
    const scrollElementRef = useRef<HTMLDivElement>(null);
    const { data: operations, isLoading: isOperationsLoading } = useOperationsList();
    const { data: fetchedTensors, error, isLoading: isTensorsLoading } = useTensors();

    const tensorsWithRange = useMemo(() => {
        if (fetchedTensors && selectedOperationRange) {
            return fetchedTensors.filter(
                (tensor) =>
                    (tensor.producers.some((producer) => producer >= selectedOperationRange[0]) &&
                        tensor.producers.some((producer) => producer <= selectedOperationRange[1])) ||
                    (tensor.consumers.some((consumer) => consumer >= selectedOperationRange[0]) &&
                        tensor.consumers.some((consumer) => consumer <= selectedOperationRange[1])),
            );
        }

        return fetchedTensors;
    }, [fetchedTensors, selectedOperationRange]);

    const { nonDeallocatedTensorList } = useGetTensorDeallocationReportByOperation();

    // TODO: Figure out an initial scroll position based on last used tensor - https://github.com/tenstorrent/ttnn-visualizer/issues/737
    const virtualizer = useVirtualizer({
        count: filteredTensorList?.length || PLACEHOLDER_ARRAY_SIZE,
        getScrollElement: () => scrollElementRef.current,
        estimateSize: () => OPERATION_EL_HEIGHT,
    });
    const virtualItems = virtualizer.getVirtualItems();
    const numberOfTensors = filteredTensorList.length || PLACEHOLDER_ARRAY_SIZE;
    const virtualHeight = virtualizer.getTotalSize() - TOTAL_SHADE_HEIGHT;

    const handleUserScrolling = (event: UIEvent<HTMLDivElement>) => {
        const el = event.currentTarget;

        setHasScrolledFromTop(!(el.scrollTop < OPERATION_EL_HEIGHT / 2));
        setHasScrolledToBottom(el.scrollTop + el.offsetHeight >= el.scrollHeight);
    };

    const handleToggleCollapsible = (operationId: number) => {
        setExpandedTensors((currentIds) => {
            const tensorIds = [...currentIds];

            if (tensorIds.includes(operationId)) {
                return tensorIds.filter((id) => id !== operationId);
            }

            tensorIds.push(operationId);
            return tensorIds;
        });
    };

    const handleExpandAllToggle = () => {
        setShouldCollapseAll((shouldCollapse) => !shouldCollapse);
        setExpandedTensors(
            !shouldCollapseAll && filteredTensorList ? filteredTensorList.map((tensor) => tensor.id) : [],
        );
    };

    useMemo(
        () => {
            if (tensorsWithRange && operations) {
                let tensors = [...tensorsWithRange];

                if (filterQuery) {
                    tensors = tensorsWithRange?.filter((tensor) =>
                        getTensorFilterName(tensor).toLowerCase().includes(filterQuery.toLowerCase()),
                    );
                }

                if (bufferTypeFilters && bufferTypeFilters?.length > 0) {
                    tensors = tensors.filter(
                        (tensor) => tensor?.buffer_type !== null && bufferTypeFilters.includes(tensor.buffer_type),
                    );
                }

                if (showHighConsumerTensors) {
                    tensors = tensors.filter((tensor) => tensor.consumers.length > MAX_NUM_CONSUMERS);
                }

                if (showLateDeallocatedTensors) {
                    tensors = tensors.filter((tensor) => nonDeallocatedTensorList.get(tensor.id));
                }

                setFilteredTensorList(tensors);
            }
        },
        // eslint-disable-next-line react-hooks/exhaustive-deps
        [
            tensorsWithRange,
            operations,
            filterQuery,
            bufferTypeFilters,
            showHighConsumerTensors,
            showLateDeallocatedTensors,
        ],
    );

    useEffect(() => {
        const initialTensorId = location.state?.previousOperationId;

        if (initialTensorId && virtualizer) {
            const operationIndex =
                fetchedTensors?.findIndex((tensor: Tensor) => tensor.id === parseInt(initialTensorId, 10)) || 0;

            // Looks better if we scroll to the previous index
            virtualizer.scrollToIndex(operationIndex - 1, {
                align: 'start',
            });

            // Navigating to the same page replaces the entry in the browser history
            navigate(ROUTES.OPERATIONS, { replace: true });
        }
    }, [virtualizer, fetchedTensors, location, navigate]);

    useEffect(() => {
        if (virtualHeight <= 0 && scrollElementRef.current) {
            scrollElementRef.current.scrollTop = 0;
            setHasScrolledFromTop(false);
        }
    }, [virtualHeight]);

    return (
        // TODO: Turn this into a generation ListView component used by OperationList and TensorList
        <fieldset className='list-wrap'>
            <legend>Tensors</legend>

            <div className='list-controls'>
                <SearchField
                    placeholder='Filter tensors'
                    searchQuery={filterQuery}
                    onQueryChanged={(value) => setFilterQuery(value)}
                />

                <ButtonGroup variant='minimal'>
                    <Tooltip
                        content='Toggle high consumer tensors'
                        placement={PopoverPosition.TOP}
                    >
                        <Button
                            onClick={() => setShowHighConsumerTensors(!showHighConsumerTensors)}
                            endIcon={IconNames.ISSUE}
                            disabled={!tensorsWithRange?.some((tensor) => tensor.consumers.length > MAX_NUM_CONSUMERS)}
                            intent={HIGH_CONSUMER_INTENT}
                            variant={showHighConsumerTensors ? 'outlined' : undefined}
                            aria-label='Toggle high consumer tensors'
                        >
                            {filteredTensorList?.filter((tensor) => tensor.consumers.length > MAX_NUM_CONSUMERS).length}
                        </Button>
                    </Tooltip>

                    <Tooltip
                        content='Show late deallocated tensors'
                        placement={PopoverPosition.TOP}
                    >
                        <Button
                            onClick={() => setShowLateDeallocatedTensors(!showLateDeallocatedTensors)}
                            endIcon={IconNames.OUTDATED}
                            intent={Intent.WARNING}
                            disabled={nonDeallocatedTensorList.size === 0}
                            variant={showLateDeallocatedTensors ? 'outlined' : undefined}
                            aria-label='Toggle high consumer tensors'
                        >
                            {filteredTensorList?.filter((tensor) => nonDeallocatedTensorList.get(tensor.id)).length}
                        </Button>
                    </Tooltip>
                    <Tooltip
                        content={shouldCollapseAll ? 'Collapse all' : 'Expand all'}
                        placement={PopoverPosition.TOP}
                    >
                        <Button
                            onClick={() => handleExpandAllToggle()}
                            endIcon={shouldCollapseAll ? IconNames.CollapseAll : IconNames.ExpandAll}
                            aria-label={shouldCollapseAll ? 'Collapse all' : 'Expand all'}
                        />
                    </Tooltip>
                    <Tooltip
                        content='Scroll to top'
                        placement={PopoverPosition.TOP}
                    >
                        <Button
                            onClick={() => {
                                virtualizer.scrollToIndex(0);
                            }}
                            icon={IconNames.DOUBLE_CHEVRON_UP}
                            aria-label='Scroll to top'
                        />
                    </Tooltip>
                    <Tooltip
                        content='Scroll to bottom'
                        placement={PopoverPosition.TOP}
                    >
                        <Button
                            onClick={() => {
                                virtualizer.scrollToIndex(numberOfTensors - 1);
                            }}
                            icon={IconNames.DOUBLE_CHEVRON_DOWN}
                            aria-label='Scroll to bottom'
                        />
                    </Tooltip>

                    <MultiSelectField<Tensor, 'buffer_type'>
                        keyName='buffer_type'
                        options={tensorsWithRange || []}
                        placeholder='Buffer type filter...'
                        values={bufferTypeFilters}
                        updateHandler={setBufferTypeFilters}
                        labelFormatter={(value) => (value === null ? 'Unknown' : BufferTypeLabel[value])}
                    />
                </ButtonGroup>

                {!isTensorsLoading && !isOperationsLoading ? (
                    <p className='result-count'>
                        {tensorsWithRange && (filterQuery || bufferTypeFilters)
                            ? `Showing ${numberOfTensors} of ${tensorsWithRange.length} tensors`
                            : `Showing ${numberOfTensors} tensors`}
                    </p>
                ) : null}
            </div>

            <div
                ref={scrollElementRef}
                className={classNames('scrollable-element', {
                    'scroll-shade-top': hasScrolledFromTop && virtualHeight >= 0,
                    'scroll-shade-bottom': !hasScrolledToBottom && numberOfTensors > virtualItems.length,
                    'scroll-lock': virtualHeight <= 0,
                })}
                onScroll={handleUserScrolling}
            >
                <div
                    style={{
                        // Div is sized to the maximum required to render all list items minus our shade element heights
                        height: virtualizer.getTotalSize() - TOTAL_SHADE_HEIGHT,
                    }}
                >
                    <ul
                        className='list-container'
                        style={{
                            // Tracks scroll position
                            transform: `translateY(${virtualItems[0]?.start ?? 0}px)`,
                        }}
                    >
                        {operations && filteredTensorList?.length ? (
                            virtualItems.map((virtualRow) => {
                                const tensor = filteredTensorList[virtualRow.index];

                                const isLateDeallocated = nonDeallocatedTensorList.get(tensor.id);

                                return (
                                    <li
                                        className='list-item-container'
                                        key={virtualRow.key}
                                        data-index={virtualRow.index}
                                        ref={virtualizer.measureElement}
                                    >
                                        <Collapsible
                                            onExpandToggle={() => handleToggleCollapsible(tensor.id)}
                                            keepChildrenMounted={false}
                                            isOpen={expandedTensors.includes(tensor.id)}
                                            label={
                                                <ListItem
                                                    filterName={getTensorFilterName(tensor)}
                                                    filterQuery={filterQuery}
                                                    icon={IconNames.FLOW_LINEAR}
                                                    iconColour='tensor'
                                                    tags={
                                                        isValidNumber(tensor.buffer_type) &&
                                                        BufferTypeLabel[tensor.buffer_type]
                                                            ? [
                                                                  {
                                                                      htmlTitle: BufferTypeLabel[tensor.buffer_type],
                                                                  },
                                                              ]
                                                            : undefined
                                                    }
                                                >
                                                    {tensor.consumers.length > MAX_NUM_CONSUMERS ? (
                                                        <Tooltip
                                                            content='Unusually high number of consumers'
                                                            position={PopoverPosition.TOP}
                                                            className='high-number-consumers'
                                                        >
                                                            <Icon
                                                                icon={IconNames.ISSUE}
                                                                intent={HIGH_CONSUMER_INTENT}
                                                                title='Unusually high number of consumers'
                                                            />
                                                        </Tooltip>
                                                    ) : null}

                                                    {isLateDeallocated ? (
                                                        <Tooltip
                                                            content='Tensor has an opportunity for earlier deallocation'
                                                            position={PopoverPosition.TOP}
                                                            className='high-number-consumers'
                                                        >
                                                            <Icon
                                                                icon={IconNames.OUTDATED}
                                                                intent={Intent.WARNING}
                                                                title='Tensor has an opportunity for earlier deallocation'
                                                            />
                                                        </Tooltip>
                                                    ) : null}
                                                </ListItem>
                                            }
                                        >
                                            <div className='arguments-wrapper'>
                                                <BufferDetails
                                                    tensor={tensor}
                                                    operations={operations}
                                                />
                                            </div>
                                        </Collapsible>
                                    </li>
                                );
                            })
                        ) : (
                            <>
                                {isTensorsLoading || isOperationsLoading ? <LoadingSpinner /> : <p>No results</p>}
                                {error && <div>An error occurred: {error.message}</div>}
                            </>
                        )}
                    </ul>
                </div>
            </div>
        </fieldset>
    );
};

const getTensorFilterName = (tensor: Tensor) =>
    `${toReadableShape(tensor.shape)} ${toReadableType(tensor.dtype)} ${tensor.operationIdentifier ? tensor.operationIdentifier : ''}`;

export default TensorList;<|MERGE_RESOLUTION|>--- conflicted
+++ resolved
@@ -16,11 +16,7 @@
 import { Tensor } from '../model/APIData';
 import { BufferTypeLabel } from '../model/BufferType';
 import Collapsible from './Collapsible';
-<<<<<<< HEAD
-import { expandedTensorsAtom, selectedOperationRangeAtom, tensorListScrollAtom } from '../store/app';
-=======
 import { expandedTensorsAtom, selectedOperationRangeAtom, tensorBufferTypeFiltersAtom } from '../store/app';
->>>>>>> a1d79f2b
 import ListItem from './ListItem';
 import '@blueprintjs/select/lib/css/blueprint-select.css';
 import 'styles/components/ListView.scss';
@@ -38,7 +34,8 @@
 const TensorList = () => {
     const [expandedTensors, setExpandedTensors] = useAtom(expandedTensorsAtom);
     const selectedOperationRange = useAtomValue(selectedOperationRangeAtom);
-    const [tensorListScroll, setTensorListScroll] = useAtom(tensorListScrollAtom);
+    const [bufferTypeFilters, setBufferTypeFilters] = useAtom(tensorBufferTypeFiltersAtom);
+    // const [tensorListScroll, setTensorListScroll] = useAtom(tensorListScrollAtom);
 
     const [shouldCollapseAll, setShouldCollapseAll] = useState(false);
     const [filterQuery, setFilterQuery] = useState('');
@@ -47,12 +44,6 @@
     const [hasScrolledToBottom, setHasScrolledToBottom] = useState(false);
     const [showHighConsumerTensors, setShowHighConsumerTensors] = useState(false);
     const [showLateDeallocatedTensors, setShowLateDeallocatedTensors] = useState(false);
-<<<<<<< HEAD
-=======
-    const [expandedTensors, setExpandedTensors] = useAtom(expandedTensorsAtom);
-    const selectedOperationRange = useAtomValue(selectedOperationRangeAtom);
-    const [bufferTypeFilters, setBufferTypeFilters] = useAtom(tensorBufferTypeFiltersAtom);
->>>>>>> a1d79f2b
 
     const location = useLocation();
     const navigate = useNavigate();
