--- conflicted
+++ resolved
@@ -15,23 +15,15 @@
 import { useOperationsList, useTensors } from '../hooks/useAPI';
 import ROUTES from '../definitions/routes';
 import { Tensor } from '../model/Graph';
-<<<<<<< HEAD
 import { OperationDescription, TensorData } from '../model/APIData';
-import { BufferTypeLabel } from '../model/BufferType';
-=======
-import { OperationDescription } from '../model/APIData';
 import { BufferType, BufferTypeLabel } from '../model/BufferType';
->>>>>>> 92d635da
 import Collapsible from './Collapsible';
 import { expandedTensorsAtom } from '../store/app';
 import ListItem from './ListItem';
-<<<<<<< HEAD
-import BufferDetails from './BufferDetails';
-=======
 import '@blueprintjs/select/lib/css/blueprint-select.css';
 import 'styles/components/ListView.scss';
 import 'styles/components/TensorList.scss';
->>>>>>> 92d635da
+import BufferDetails from './BufferDetails';
 
 const PLACEHOLDER_ARRAY_SIZE = 10;
 const OPERATION_EL_HEIGHT = 39; // Height in px of each list item
