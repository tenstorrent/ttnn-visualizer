--- conflicted
+++ resolved
@@ -7,16 +7,12 @@
 import { AnchorButton, FormGroup, Tooltip } from '@blueprintjs/core';
 
 import { IconNames } from '@blueprintjs/icons';
-import { useAtom } from 'jotai';
+import { useAtom, useSetAtom } from 'jotai';
 import { useQueryClient } from 'react-query';
 import { RemoteConnection, RemoteFolder } from '../../definitions/RemoteConnection';
 import isRemoteFolderOutdated from '../../functions/isRemoteFolderOutdated';
 import useRemote from '../../hooks/useRemote';
-<<<<<<< HEAD
-import { reportLocationAtom } from '../../store/app';
-=======
 import { activePerformanceTraceAtom, activeReportAtom, reportLocationAtom, selectedDeviceAtom } from '../../store/app';
->>>>>>> 93b59b4c
 import AddRemoteConnection from './AddRemoteConnection';
 import RemoteConnectionSelector from './RemoteConnectionSelector';
 import RemoteFolderSelector from './RemoteFolderSelector';
@@ -26,14 +22,10 @@
     const remote = useRemote();
     const queryClient = useQueryClient();
 
-<<<<<<< HEAD
-    const [_, setReportLocation] = useAtom(reportLocationAtom);
-=======
     const setReportLocation = useSetAtom(reportLocationAtom);
     const setSelectedDevice = useSetAtom(selectedDeviceAtom);
     const [activeReport, setActiveReport] = useAtom(activeReportAtom);
     const [activePerformanceTrace, setActivePerformanceTrace] = useAtom(activePerformanceTraceAtom);
->>>>>>> 93b59b4c
     const [isRemoteOffline, setIsRemoteOffline] = useState(false);
 
     const [isFetching, setIsFetching] = useState(false);
@@ -117,26 +109,6 @@
         });
     };
 
-<<<<<<< HEAD
-    const viewReport = async () => {
-        if (remote.persistentState.selectedConnection && selectedReportFolder) {
-            const response = await remote.mountRemoteFolder(
-                remote.persistentState.selectedConnection,
-                selectedReportFolder,
-                selectedPerformanceFolder,
-            );
-
-            if (response.status === 200) {
-                queryClient.clear();
-                setReportLocation('remote');
-
-                navigate(ROUTES.OPERATIONS);
-            }
-        }
-    };
-
-=======
->>>>>>> 93b59b4c
     const isUsingRemoteQuerying = remote.persistentState.selectedConnection?.useRemoteQuerying;
     const isLoading = isSyncingReportFolder || isSyncingPerformanceFolder;
     const isDisabled = isFetching || isLoading;
