--- conflicted
+++ resolved
@@ -119,11 +119,7 @@
                 </FormGroup>
                 <FormGroup
                     label='SSH Host'
-<<<<<<< HEAD
-                    subLabel='SSH host name, e.g. localhost'
-=======
                     subLabel='SSH host name (e.g., localhost)'
->>>>>>> e70cf277
                 >
                     <InputGroup
                         key='host'
@@ -145,11 +141,7 @@
                 </FormGroup>
                 <FormGroup
                     label='SSH Port'
-<<<<<<< HEAD
-                    subLabel='Port to use for the SSH connection, e.g. port 22'
-=======
                     subLabel='Port to use for the SSH connection (e.g., port 22)'
->>>>>>> e70cf277
                 >
                     <InputGroup
                         key='port'
@@ -168,11 +160,7 @@
 
                 <FormGroup
                     label='Memory report folder path'
-<<<<<<< HEAD
-                    subLabel='Path to a remote folder containing memory reports, e.g. "$HOME/work/profiler-reports/"'
-=======
                     subLabel='Path to a remote folder containing memory reports (e.g., "/<PATH TO TT METAL>/generated/ttnn/reports/")'
->>>>>>> e70cf277
                 >
                     <InputGroup
                         key='path'
@@ -182,13 +170,8 @@
                 </FormGroup>
 
                 <FormGroup
-<<<<<<< HEAD
-                    label='Performance report folder path'
-                    subLabel='Path to a remote folder containing performance reports, e.g. "$HOME/perf/perf-reports/"'
-=======
                     label='Performance report folder path (optional)'
                     subLabel='Path to a remote folder containing performance reports (e.g., "/<PATH TO TT METAL>/generated/profiler/reports/")'
->>>>>>> e70cf277
                 >
                     <InputGroup
                         key='path'
