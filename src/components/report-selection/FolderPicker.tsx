// SPDX-License-Identifier: Apache-2.0
//
// SPDX-FileCopyrightText: © 2024 Tenstorrent AI ULC

import { IconName, IconNames } from '@blueprintjs/icons';
import { Button, Icon, Intent } from '@blueprintjs/core';
import { FileWithDirectoryAndFileHandle, directoryOpen } from 'browser-fs-access';
import React, { useState } from 'react';

import 'styles/components/FolderPicker.scss';
import { ConnectionStatus, ConnectionTestStates } from '../../hooks/useRemote';

const OPEN_FOLDER_OPTIONS = {
    recursive: false,
    id: 'projects',
};

interface LocalFile extends FileWithDirectoryAndFileHandle {
    webkitRelativePath: string;
}

<<<<<<< HEAD
const ICON_MAP: Record<ConnectionTestStates, IconName> = {
    [ConnectionTestStates.IDLE]: IconNames.DOT,
    [ConnectionTestStates.PROGRESS]: IconNames.DOT,
    [ConnectionTestStates.FAILED]: IconNames.CROSS,
    [ConnectionTestStates.OK]: IconNames.TICK,
};

const INTENT_MAP: Record<ConnectionTestStates, Intent> = {
    [ConnectionTestStates.IDLE]: Intent.NONE,
    [ConnectionTestStates.PROGRESS]: Intent.WARNING,
    [ConnectionTestStates.FAILED]: Intent.DANGER,
    [ConnectionTestStates.OK]: Intent.SUCCESS,
};

const FolderPicker = (): React.ReactElement => {
    const [status, setStatus] = useState<ConnectionTestStates | undefined>();
    const [message, setMessage] = useState<string | undefined>();

    const handleDirectoryOpen = async () => {
        const files = (await directoryOpen(OPEN_FOLDER_OPTIONS)) as LocalFile[];
        const connectionStatus: ConnectionStatus = {
            status: ConnectionTestStates.FAILED,
            message: 'Some kind of error with this',
        };

        // TODO: Confirm this is the correct way to POST files
        // let response = await axios.post('/api/local/directory', files, {
        //     headers: {
        //         'Content-Type': 'multipart/form-data',
        //     },
        // });

        const response = {
            status: 200,
            message: 'all good chum',
        };

        if (response.status === 200) {
            connectionStatus.status = ConnectionTestStates.OK;
            connectionStatus.message = 'Files uploaded successful';
        }

        // TODO: Handle other errors more betterly

        setStatus(connectionStatus.status);
        setMessage(connectionStatus.message);
    };

    return (
        <>
            <Button onClick={handleDirectoryOpen}>Open Directory</Button>
            {status && message && (
                <div className={`verify-connection-item status-${ConnectionTestStates[status]}`}>
                    <Icon
                        className='connection-status-icon'
                        icon={ICON_MAP[status]}
                        size={20}
                        intent={INTENT_MAP[status]}
                    />
                    <span className='connection-status-text'>{message}</span>
                </div>
            )}
        </>
=======
const FolderPicker = ({ text, onSelectFolder }: FolderPickerProps): React.ReactElement => {
    return (
        <FileInput
            text={text}
            onInputChange={(event) => onSelectFolder(event.currentTarget.value)}
            fill={false}
        />
>>>>>>> fb67f90c
    );
};

export default FolderPicker;<|MERGE_RESOLUTION|>--- conflicted
+++ resolved
@@ -8,7 +8,7 @@
 import React, { useState } from 'react';
 
 import 'styles/components/FolderPicker.scss';
-import { ConnectionStatus, ConnectionTestStates } from '../../hooks/useRemote';
+import { ConnectionStatus, ConnectionTestStates } from '../../model/Connection';
 
 const OPEN_FOLDER_OPTIONS = {
     recursive: false,
@@ -19,7 +19,6 @@
     webkitRelativePath: string;
 }
 
-<<<<<<< HEAD
 const ICON_MAP: Record<ConnectionTestStates, IconName> = {
     [ConnectionTestStates.IDLE]: IconNames.DOT,
     [ConnectionTestStates.PROGRESS]: IconNames.DOT,
@@ -70,7 +69,12 @@
 
     return (
         <>
-            <Button onClick={handleDirectoryOpen}>Open Directory</Button>
+            <Button
+                onClick={handleDirectoryOpen}
+                icon={IconNames.FOLDER_OPEN}
+            >
+                Open Directory
+            </Button>
             {status && message && (
                 <div className={`verify-connection-item status-${ConnectionTestStates[status]}`}>
                     <Icon
@@ -83,15 +87,6 @@
                 </div>
             )}
         </>
-=======
-const FolderPicker = ({ text, onSelectFolder }: FolderPickerProps): React.ReactElement => {
-    return (
-        <FileInput
-            text={text}
-            onInputChange={(event) => onSelectFolder(event.currentTarget.value)}
-            fill={false}
-        />
->>>>>>> fb67f90c
     );
 };
 
