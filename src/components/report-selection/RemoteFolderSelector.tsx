--- conflicted
+++ resolved
@@ -6,32 +6,13 @@
 import { IconName, IconNames } from '@blueprintjs/icons';
 import { type ItemPredicate, ItemRenderer, Select } from '@blueprintjs/select';
 import { FC, type PropsWithChildren } from 'react';
-<<<<<<< HEAD
-
-interface RemoteConnection {
-    name: string;
-    host: string;
-    port: number;
-    path: string;
-}
-
-interface RemoteFolder {
-    /** Name of the test results folder */
-    testName: string;
-    /** Remote absolute path to the test results folder */
-    remotePath: string;
-    /** Local absolute path to the test results folder */
-    localPath: string;
-    /** Last time the folder was modified on remote */
-    lastModified: string;
-    /** Last time the folder was synced */
-    lastSynced?: string;
-}
-=======
 import isLocalFolderOutdated from '../../functions/isLocalFolderOutdated';
 import { Connection, ReportFolder } from '../../model/Connection';
->>>>>>> edfc3bda
 
+const formatter = new Intl.DateTimeFormat('en-US', {
+    dateStyle: 'long',
+    timeStyle: 'short',
+});
 
 const formatReportFolderName = (folder?: ReportFolder, connection?: Connection) => {
     if (!folder) {
@@ -51,14 +32,8 @@
         return formatReportFolderName(folder, connection).toLowerCase().includes(query.toLowerCase());
     };
 
-<<<<<<< HEAD
-
-const remoteFolderRenderer =
-    (connection?: RemoteConnection): ItemRenderer<RemoteFolder> =>
-=======
 const remoteFolderRenderer =
     (syncingFolderList: boolean, connection?: Connection): ItemRenderer<ReportFolder> =>
->>>>>>> edfc3bda
     (folder, { handleClick, modifiers }) => {
         if (!modifiers.matchesPredicate) {
             return null;
@@ -136,29 +111,18 @@
     remoteFolderList = [],
     remoteConnection,
     loading = false,
-    // eslint-disable-next-line @typescript-eslint/ban-ts-comment
-    // @ts-expect-error
     updatingFolderList = false,
     onSelectFolder,
     children,
     fallbackLabel = '(No selection)',
     icon = IconNames.FOLDER_OPEN,
 }) => {
-<<<<<<< HEAD
-
-=======
->>>>>>> edfc3bda
     return (
         <div className='buttons-container'>
             <Select
                 className='remote-folder-select'
-<<<<<<< HEAD
-                items={remoteFolders ?? []}
-                itemRenderer={remoteFolderRenderer(remoteConnection)}
-=======
                 items={remoteFolderList ?? []}
                 itemRenderer={remoteFolderRenderer(updatingFolderList, remoteConnection)}
->>>>>>> edfc3bda
                 filterable
                 itemPredicate={filterFolders(remoteConnection)}
                 noResults={
