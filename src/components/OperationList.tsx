--- conflicted
+++ resolved
@@ -2,13 +2,8 @@
 //
 // SPDX-FileCopyrightText: © 2025 Tenstorrent AI ULC
 
-<<<<<<< HEAD
 import { UIEvent, useCallback, useEffect, useMemo, useRef, useState } from 'react';
-import { Button, ButtonGroup, Intent, PopoverPosition, Tooltip } from '@blueprintjs/core';
-=======
-import { UIEvent, useEffect, useMemo, useRef, useState } from 'react';
 import { Button, ButtonGroup, ButtonVariant, Intent, PopoverPosition, Size, Tooltip } from '@blueprintjs/core';
->>>>>>> cbdfbc07
 import { IconNames } from '@blueprintjs/icons';
 import { useLocation, useNavigate } from 'react-router-dom';
 import classNames from 'classnames';
@@ -381,14 +376,10 @@
 
                                 return (
                                     <li
-<<<<<<< HEAD
                                         className={classNames('list-item-container', {
                                             'focus-fade': focussedRow === virtualRow.index,
                                         })}
                                         data-id={operation.id}
-=======
-                                        className={classNames('list-item-container')}
->>>>>>> cbdfbc07
                                         key={virtualRow.key}
                                         data-index={virtualRow.index}
                                         ref={virtualizer.measureElement}
