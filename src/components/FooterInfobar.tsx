--- conflicted
+++ resolved
@@ -35,7 +35,7 @@
 
     const isInSync = useGetDeviceOperationListPerfResult.length > 0;
     const isOperationDetails = location.pathname.includes(`${ROUTES.OPERATIONS}/`);
-<<<<<<< HEAD
+    const isPerformanceRoute = location.pathname === ROUTES.PERFORMANCE;
     const isNPE = location.pathname.includes(`${ROUTES.NPE}`);
 
     useEffect(() => {
@@ -43,9 +43,6 @@
             setSliderIsOpen(false);
         }
     }, [isNPE]);
-=======
-    const isPerformanceRoute = location.pathname === ROUTES.PERFORMANCE;
->>>>>>> 3f214a04
 
     useEffect(() => {
         if (isOperationDetails) {
