// SPDX-License-Identifier: Apache-2.0
//
// SPDX-FileCopyrightText: © 2024 Tenstorrent AI ULC

import classNames from 'classnames';
<<<<<<< HEAD
import { useMemo, useRef, useState } from 'react';
import { HotkeysProvider, Icon } from '@blueprintjs/core';
import { useAtomValue } from 'jotai';
import { Table2 as BlueprintTable, Cell, Column, ColumnHeaderCell, Region, Table2 } from '@blueprintjs/table';
=======
import { useMemo, useState } from 'react';
import { HotkeysProvider, Icon, InputGroup } from '@blueprintjs/core';
import { Table2 as BlueprintTable, Cell, Column, ColumnHeaderCell } from '@blueprintjs/table';
>>>>>>> 4f2c8c60
import { IconNames } from '@blueprintjs/icons';
import { BuffersByOperationData } from '../../hooks/useAPI';
import { BufferTypeLabel } from '../../model/BufferType';
import LoadingSpinner from '../LoadingSpinner';
import '@blueprintjs/table/lib/css/table.css';
import 'styles/components/BufferSummaryTable.scss';
import HighlightedText from '../HighlightedText';
import useBuffersTable, { SortingDirection } from '../../hooks/useBuffersTable';
import { HistoricalTensorsByOperation } from '../../model/BufferSummary';
import { toHex } from '../../functions/math';
import { getBufferColor, getTensorColor } from '../../functions/colorGenerator';
import { BufferData } from '../../model/APIData';
import { selectedTensorAtom } from '../../store/app';

interface ColumnDefinition {
    name: string;
    key: COLUMN_KEYS;
    sortable?: boolean;
    filterable?: boolean;
}

enum COLUMN_HEADERS {
    operation_id = 'Operation',
    tensor_id = 'Tensor Id',
    address = 'Address',
    size = 'Size',
    buffer_type = 'Buffer Type',
    device_id = 'Device Id',
}

type COLUMN_KEYS = keyof typeof COLUMN_HEADERS;

const COLUMNS: ColumnDefinition[] = [
    {
        name: COLUMN_HEADERS.operation_id,
        key: 'operation_id',
        sortable: true,
        filterable: true,
    },
    {
        name: COLUMN_HEADERS.tensor_id,
        key: 'tensor_id',
        sortable: true,
        filterable: true,
    },
    {
        name: COLUMN_HEADERS.address,
        key: 'address',
        sortable: true,
        filterable: true,
    },
    {
        name: COLUMN_HEADERS.size,
        key: 'size',
        sortable: true,
    },
    {
        name: COLUMN_HEADERS.buffer_type,
        key: 'buffer_type',
    },
    {
        name: COLUMN_HEADERS.device_id,
        key: 'device_id',
    },
];

interface BufferSummaryTableProps {
    buffersByOperation: BuffersByOperationData[];
    tensorListByOperation: HistoricalTensorsByOperation;
}

interface SummaryTableBuffer extends BufferData {
    size: number;
    operation_name: string;
    tensor_id: number;
    hexAddress: string;
}

function BufferSummaryTable({ buffersByOperation, tensorListByOperation }: BufferSummaryTableProps) {
    const { sortTableFields, changeSorting, sortingColumn, sortDirection } = useBuffersTable();
<<<<<<< HEAD
    const [filterQuery, setFilterQuery] = useState('');
    const selectedTensor = useAtomValue(selectedTensorAtom);

    const tableRef = useRef<Table2 | null>(null);
=======
    const filterableColumnKeys = useMemo(
        () => COLUMNS.filter((column) => column.filterable).map((column) => column.key),
        [],
    );
    const [filters, setFilters] = useState<Record<COLUMN_KEYS, string>>(
        Object.fromEntries(filterableColumnKeys.map((key) => [key, ''] as [COLUMN_KEYS, string])) as Record<
            COLUMN_KEYS,
            string
        >,
    );
>>>>>>> 4f2c8c60

    const listOfBuffers = useMemo(
        () =>
            buffersByOperation
                ?.map((operation) =>
                    operation.buffers
                        .map((buffer) => ({
                            ...buffer,
                            hexAddress: toHex(buffer.address),
                            operation_id: operation.id,
                            operation_name: operation.name,
                            tensor_id: tensorListByOperation.get(operation.id)?.get(buffer.address)?.id,
                        }))
                        .flat(),
                )
                .flat() as SummaryTableBuffer[],
        [buffersByOperation, tensorListByOperation],
    );

    const updateColumnFilter = (key: COLUMN_KEYS, value: string) => {
        setFilters({
            ...filters,
            [key]: value,
        });
    };

    const createColumns = () => {
        return COLUMNS.map((column) => createColumn(column.key, column.name));
    };

    const createColumn = (key: COLUMN_KEYS, label: string) => (
        <Column
            key={key}
            name={label}
            cellRenderer={createCell(key, tableFields, filters)}
            columnHeaderCellRenderer={() => createCellHeader(key, label)}
        />
    );

    const createCellHeader = (key: COLUMN_KEYS, label: string) => {
        let targetSortDirection = sortDirection;

        const definition = COLUMNS.find((column) => column.key === key);

        if (sortingColumn === key) {
            targetSortDirection = sortDirection === SortingDirection.ASC ? SortingDirection.DESC : SortingDirection.ASC;
        }

        return (
            <ColumnHeaderCell
                className='cell-header'
                name={label}
            >
                {definition?.sortable && (
                    <button
                        type='button'
                        className='sortable-table-header'
                        onClick={() => changeSorting(key)(targetSortDirection)}
                        title={label}
                    >
                        <span
                            className={classNames(
                                {
                                    'is-active': sortingColumn === key,
                                },
                                'sort-icon',
                            )}
                        >
                            <Icon
                                icon={sortDirection === SortingDirection.ASC ? IconNames.SORT_ASC : IconNames.SORT_DESC}
                            />
                        </span>
                    </button>
                )}

                {definition?.filterable && (
                    <div className='column-filter'>
                        <InputGroup
                            small
                            asyncControl
                            onChange={(e) => updateColumnFilter(key, e.target.value)}
                            placeholder='Filter...'
                            value=''
                        />
                    </div>
                )}
            </ColumnHeaderCell>
        );
    };

    const tableFields = useMemo(() => {
        let filteredTableFields = listOfBuffers;

        if (areFiltersActive(filters) && filterableColumnKeys) {
            filteredTableFields = listOfBuffers.filter((buffer) => {
                const isFilteredOut = Object.entries(filters)
                    .filter(([_key, filterValue]) => String(filterValue).length)
                    .some(([key, filterValue]) => {
                        const bufferValue = getCellText(buffer, key as COLUMN_KEYS);

                        return !bufferValue.toLowerCase().includes(filterValue.toLowerCase());
                    });

<<<<<<< HEAD
        return [...sortTableFields(buffers)] as SummaryTableBuffer[];
    }, [listOfBuffers, sortTableFields, tensorListByOperation, filterQuery]);
=======
                return !isFilteredOut;
            });
        }

        return [...sortTableFields(filteredTableFields as [])];
    }, [listOfBuffers, sortTableFields, filterableColumnKeys, filters]);
>>>>>>> 4f2c8c60

    const selectedRows = useMemo(() => {
        if (!selectedTensor) {
            return [];
        }

        const matchingBuffers = tableFields.reduce((arr: number[], buffer, index: number) => {
            if (buffer?.tensor_id === selectedTensor) {
                arr.push(index);
            }

            return arr;
        }, []);

        if (tableRef?.current?.scrollToRegion) {
            tableRef.current.scrollToRegion({ rows: [matchingBuffers[0], matchingBuffers[0]] });
        }

        return matchingBuffers.map((index) => ({ rows: [index, index] })) as Region[];
    }, [tableFields, selectedTensor]);

    return tableFields ? (
        <HotkeysProvider>
            <div className='buffer-summary-table'>
                <p className='result-count'>
                    {tableFields.length !== listOfBuffers.length
                        ? `Showing ${tableFields.length} of ${listOfBuffers.length} buffers`
                        : `Showing ${tableFields.length} buffers`}
                </p>

                <BlueprintTable
                    numRows={tableFields.length}
                    enableRowResizing={false}
                    cellRendererDependencies={[sortDirection, sortingColumn, tableFields, tableFields.length]}
                    columnWidths={[200, 120, 120, 120, 120, 100]}
<<<<<<< HEAD
                    selectedRegions={selectedRows}
                    ref={tableRef}
=======
                    getCellClipboardData={(row, col) => getCellText(tableFields[row], COLUMNS[col].key)}
>>>>>>> 4f2c8c60
                >
                    {createColumns()}
                </BlueprintTable>
            </div>
        </HotkeysProvider>
    ) : (
        <LoadingSpinner />
    );
}

const getCellText = (buffer: SummaryTableBuffer, key: COLUMN_KEYS) => {
    let textValue = buffer[key].toString();

    if (key === 'tensor_id') {
        textValue = buffer?.tensor_id ? `Tensor ${buffer.tensor_id}` : '';
    }

    if (key === 'operation_id') {
        textValue = `${buffer.operation_id} - ${buffer.operation_name}`;
    }

    if (key === 'buffer_type') {
        textValue = BufferTypeLabel[buffer.buffer_type];
    }

    if (key === 'address') {
        textValue = buffer.hexAddress;
    }

    return textValue;
};

const createCell =
    (key: COLUMN_KEYS, tableFields: SummaryTableBuffer[], filters: Record<COLUMN_KEYS, string>) =>
    (rowIndex: number) => <Cell>{getCellContent(key, rowIndex, tableFields, filters)}</Cell>;

const getCellContent = (
    key: COLUMN_KEYS,
    rowIndex: number,
    tableFields: SummaryTableBuffer[],
    filters: Record<COLUMN_KEYS, string>,
) => {
    const buffer = tableFields[rowIndex] as SummaryTableBuffer;
    const textValue = getCellText(buffer, key);

    if (key === 'tensor_id') {
        return (
            <div className='operation-cell'>
                <div
                    className='memory-color-block'
                    style={{
                        backgroundColor: buffer?.tensor_id
                            ? getTensorColor(buffer.tensor_id)
                            : getBufferColor(buffer.address),
                    }}
                >
                    {/* Ensures the memory color block takes up space when the table component recalculates the width of the column */}
                    &nbsp;&nbsp;&nbsp;&nbsp;&nbsp;
                </div>

                <HighlightedText
                    text={textValue}
                    filter={filters[key]}
                />
            </div>
        );
    }

    return COLUMNS.find((column) => column.key === key)?.filterable ? (
        <HighlightedText
            text={textValue}
            filter={filters[key]}
        />
    ) : (
        textValue
    );
};

function areFiltersActive(filters: Record<COLUMN_KEYS, string>) {
    return Object.values(filters).some((filter) => filter.length > 0);
}

export default BufferSummaryTable;<|MERGE_RESOLUTION|>--- conflicted
+++ resolved
@@ -3,16 +3,10 @@
 // SPDX-FileCopyrightText: © 2024 Tenstorrent AI ULC
 
 import classNames from 'classnames';
-<<<<<<< HEAD
 import { useMemo, useRef, useState } from 'react';
-import { HotkeysProvider, Icon } from '@blueprintjs/core';
 import { useAtomValue } from 'jotai';
 import { Table2 as BlueprintTable, Cell, Column, ColumnHeaderCell, Region, Table2 } from '@blueprintjs/table';
-=======
-import { useMemo, useState } from 'react';
 import { HotkeysProvider, Icon, InputGroup } from '@blueprintjs/core';
-import { Table2 as BlueprintTable, Cell, Column, ColumnHeaderCell } from '@blueprintjs/table';
->>>>>>> 4f2c8c60
 import { IconNames } from '@blueprintjs/icons';
 import { BuffersByOperationData } from '../../hooks/useAPI';
 import { BufferTypeLabel } from '../../model/BufferType';
@@ -93,12 +87,9 @@
 
 function BufferSummaryTable({ buffersByOperation, tensorListByOperation }: BufferSummaryTableProps) {
     const { sortTableFields, changeSorting, sortingColumn, sortDirection } = useBuffersTable();
-<<<<<<< HEAD
-    const [filterQuery, setFilterQuery] = useState('');
     const selectedTensor = useAtomValue(selectedTensorAtom);
 
     const tableRef = useRef<Table2 | null>(null);
-=======
     const filterableColumnKeys = useMemo(
         () => COLUMNS.filter((column) => column.filterable).map((column) => column.key),
         [],
@@ -109,7 +100,6 @@
             string
         >,
     );
->>>>>>> 4f2c8c60
 
     const listOfBuffers = useMemo(
         () =>
@@ -213,17 +203,12 @@
                         return !bufferValue.toLowerCase().includes(filterValue.toLowerCase());
                     });
 
-<<<<<<< HEAD
-        return [...sortTableFields(buffers)] as SummaryTableBuffer[];
-    }, [listOfBuffers, sortTableFields, tensorListByOperation, filterQuery]);
-=======
                 return !isFilteredOut;
             });
         }
 
-        return [...sortTableFields(filteredTableFields as [])];
+        return [...sortTableFields(filteredTableFields as [])] as SummaryTableBuffer[];
     }, [listOfBuffers, sortTableFields, filterableColumnKeys, filters]);
->>>>>>> 4f2c8c60
 
     const selectedRows = useMemo(() => {
         if (!selectedTensor) {
@@ -259,12 +244,9 @@
                     enableRowResizing={false}
                     cellRendererDependencies={[sortDirection, sortingColumn, tableFields, tableFields.length]}
                     columnWidths={[200, 120, 120, 120, 120, 100]}
-<<<<<<< HEAD
                     selectedRegions={selectedRows}
                     ref={tableRef}
-=======
                     getCellClipboardData={(row, col) => getCellText(tableFields[row], COLUMNS[col].key)}
->>>>>>> 4f2c8c60
                 >
                     {createColumns()}
                 </BlueprintTable>
