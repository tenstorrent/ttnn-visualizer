--- conflicted
+++ resolved
@@ -1,26 +1,16 @@
-<<<<<<< HEAD
 import { useMemo } from 'react';
 import { HotkeysProvider, Icon } from '@blueprintjs/core';
 import { Table2 as BlueprintTable, Cell, Column, ColumnHeaderCell } from '@blueprintjs/table';
 import { IconNames } from '@blueprintjs/icons';
-import { useBuffers } from '../../hooks/useAPI';
-import { BufferType, BufferTypeLabel } from '../../model/BufferType';
+import { BuffersByOperationData } from '../../hooks/useAPI';
+import { BufferTypeLabel } from '../../model/BufferType';
 import LoadingSpinner from '../LoadingSpinner';
 import '@blueprintjs/table/lib/css/table.css';
 import 'styles/components/BufferSummaryTable.scss';
 import useOperationsTable from '../../hooks/useOperationsTable';
-=======
-import { HotkeysProvider } from '@blueprintjs/core';
-import { Table2 as BlueprintTable, Cell, Column } from '@blueprintjs/table';
-import { BufferTypeLabel } from '../../model/BufferType';
-import LoadingSpinner from '../LoadingSpinner';
-import '@blueprintjs/table/lib/css/table.css';
-import 'styles/components/BufferSummaryTable.scss';
-import { BuffersByOperationData } from '../../hooks/useAPI';
 import { HistoricalTensorsByOperation } from '../../model/BufferSummary';
 import { toHex } from '../../functions/math';
 import { getBufferColor, getTensorColor } from '../../functions/colorGenerator';
->>>>>>> 6437fb20
 
 enum COLUMNS {
     operationId = 'Operation',
@@ -52,9 +42,7 @@
     operationName: string;
 }
 
-<<<<<<< HEAD
-function BufferSummaryTable() {
-    const { data: buffersByOperation, isLoading: isLoadingBuffers } = useBuffers(BufferType.L1);
+function BufferSummaryTable({ buffersByOperation, tensorListByOperation }: BufferSummaryTableProps) {
     const { sortTableFields, changeSorting, sortingColumn, sortDirection } = useOperationsTable();
 
     const listOfBuffers: Buffer[] = useMemo(
@@ -72,24 +60,6 @@
                 .flat() as Buffer[]) ?? [],
         [buffersByOperation],
     );
-=======
-function BufferSummaryTable({ buffersByOperation, tensorListByOperation }: BufferSummaryTableProps) {
-    let listOfBuffers: Buffer[] = [];
-
-    if (buffersByOperation) {
-        listOfBuffers = buffersByOperation
-            .map((operation) =>
-                operation.buffers
-                    .map((buffer) => ({
-                        ...buffer,
-                        operationId: operation.id,
-                        operationName: operation.name,
-                    }))
-                    .flat(),
-            )
-            .flat() as Buffer[];
-    }
->>>>>>> 6437fb20
 
     const createColumns = () => {
         const columns = Object.entries(COLUMNS) as [COLUMN_KEYS, string][];
@@ -100,12 +70,11 @@
     const createColumn = (key: COLUMN_KEYS, label: string) => {
         return (
             <Column
-<<<<<<< HEAD
-                name={heading}
-                key={heading}
-                cellRenderer={createCell(colIndex as keyof typeof HEADINGS)}
+                key={key}
+                name={label}
+                cellRenderer={createCell(key)}
                 columnHeaderCellRenderer={
-                    () => createCellHeader(colIndex)
+                    () => createCellHeader(key, label)
                     // definition: columnDefinition.get(key),
                     // changeSorting,
                     // sortDirection,
@@ -113,31 +82,23 @@
                     // tableFields,
                     // })
                 }
-=======
-                key={key}
-                name={label}
-                cellRenderer={createCell(key)}
->>>>>>> 6437fb20
             />
         );
     };
 
-    const createCellHeader = (colIndex: number) => {
-        const columnLabel = HEADING_LABELS[colIndex];
-        const column = HEADINGS[colIndex] as keyof Buffer;
-
+    const createCellHeader = (key: COLUMN_KEYS, label: string) => {
         let targetSortDirection = sortDirection;
 
         const definition = { sortable: true };
 
-        if (sortingColumn === column) {
+        if (sortingColumn === key) {
             targetSortDirection = sortDirection === SortingDirection.ASC ? SortingDirection.DESC : SortingDirection.ASC;
         }
 
         return (
             <ColumnHeaderCell
                 // className={`${definition?.sortable ? sortClass : ''} ${selectableClass}`}
-                name={columnLabel}
+                name={label}
             >
                 <>
                     {definition?.sortable && (
@@ -146,10 +107,10 @@
                             <button
                                 type='button'
                                 className='sortable-table-header'
-                                onClick={() => changeSorting(column)(targetSortDirection)}
-                                title={columnLabel}
+                                onClick={() => changeSorting(key)(targetSortDirection)}
+                                title={label}
                             >
-                                {sortingColumn === column && (
+                                {sortingColumn === key && (
                                     <span className='sort-icon'>
                                         <Icon
                                             icon={
@@ -186,22 +147,6 @@
         return <Cell>{cellContent}</Cell>;
     };
 
-<<<<<<< HEAD
-    const getCellContent = (colIndex: keyof typeof HEADINGS, rowIndex: number) => {
-        if (tableFields) {
-            const cellBuffer = tableFields[rowIndex];
-            const cellHeading = HEADINGS[colIndex] as keyof Buffer;
-
-            if (cellHeading === 'buffer_type') {
-                return BufferTypeLabel[cellBuffer.buffer_type];
-            }
-
-            return cellBuffer[cellHeading];
-        }
-
-        return null;
-    };
-
     const tableFields = useMemo(() => {
         // const selectedOperationCores: ComputeNode[] = [];
 
@@ -250,8 +195,6 @@
         return [...sortTableFields(listOfBuffers)];
     }, [listOfBuffers, sortTableFields]);
 
-    return !isLoadingBuffers && tableFields ? (
-=======
     const getCellContent = (key: COLUMN_KEYS, rowIndex: number) => {
         const buffer = listOfBuffers[rowIndex];
         const tensor = tensorListByOperation.get(buffer.operationId)?.get(buffer.address);
@@ -288,18 +231,14 @@
         return buffer[key];
     };
 
-    return buffersByOperation ? (
->>>>>>> 6437fb20
+    return tableFields ? (
         <HotkeysProvider>
             <BlueprintTable
                 className='buffer-summary-table'
                 numRows={tableFields.length}
                 enableRowResizing={false}
-<<<<<<< HEAD
                 cellRendererDependencies={[sortDirection, sortingColumn, tableFields, tableFields.length]}
-=======
                 columnWidths={[200, 100, 150, 150, 100, 100]}
->>>>>>> 6437fb20
             >
                 {createColumns()}
             </BlueprintTable>
